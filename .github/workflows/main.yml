--- conflicted
+++ resolved
@@ -51,12 +51,6 @@
       - name: Install filter-repo
         run: pip3 install git-filter-repo
         
-      - name: Add Coverage Plugin
-        uses: canastro/copy-action@0.0.2
-        with:
-          source: Packages/manifest-coverage.json
-          target: Packages/manifest.json
-
       - name: Activate license
         uses: MirrorNG/unity-runner@2.0.0
         with:
@@ -88,20 +82,12 @@
           path: Tests
 
       - name: Publish test results
-<<<<<<< HEAD
-        uses: MirrorNG/nunit-reporter@1.0.0
-=======
         uses: MirrorNG/nunit-reporter@1.0.2
->>>>>>> a1ce45d1
         if: always()
         with:
           path: "Tests/*.xml"
           access-token: ${{ secrets.GITHUB_TOKEN }}
-<<<<<<< HEAD
-
-=======
   
->>>>>>> a1ce45d1
       - name: SonarQube analysis
         if: always()
         uses: MirrorNG/unity-runner@2.0.0
