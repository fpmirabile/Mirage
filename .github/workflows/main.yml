--- conflicted
+++ resolved
@@ -92,19 +92,11 @@
         if: always()
         uses: MirrorNG/unity-runner@2.0.0
         with:
-<<<<<<< HEAD
-          buildCommand: /opt/Unity/Editor/Data/NetCore/Sdk-2.2.107/dotnet build workspace.sln
+          entrypoint: /sonar-scanner.sh
           projectKey: MirrorNG_MirrorNG
           projectName: MirrorNG
           sonarOrganisation: mirrorng
-          beginArguments: /d:sonar.verbose="true" /d:sonar.cs.nunit.reportsPaths=Tests/editmode-results.xml,Tests/playmode-results.xml /d:sonar.cs.opencover.reportsPaths=Tests/workspace-opencov/EditMode/TestCoverageResults_0000.xml,Tests/workspace-opencov/PlayMode/TestCoverageResults_0000.xml
-=======
-          entrypoint: /sonar-scanner.sh
-          projectKey: vis2k_Mirror
-          projectName: Mirror
-          sonarOrganisation: vis2k
           beginArguments: /d:sonar.verbose="true" /d:sonar.cs.nunit.reportsPaths=Tests/editmode-results.xml,Tests/playimode-results.xml /d:sonar.cs.opencover.reportsPaths=Tests/workspace-opencov/EditMode/TestCoverageResults_0000.xml,Tests/workspace-opencov/PlayMode/TestCoverageResults_0000.xml
->>>>>>> cc95af7a
         env:
           FrameworkPathOverride: /opt/Unity/Editor/Data/MonoBleedingEdge/
           SONAR_TOKEN: ${{ secrets.SONAR_TOKEN }}
