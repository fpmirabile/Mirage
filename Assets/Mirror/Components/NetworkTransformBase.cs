--- conflicted
+++ resolved
@@ -29,11 +29,7 @@
 
         // Is this a client with authority over this transform?
         // This component could be on the player object or any object that has been assigned authority to this client.
-<<<<<<< HEAD
-        bool isClientWithAuthority => hasAuthority && ClientAuthority;
-=======
-        bool IsClientWithAuthority => hasAuthority && clientAuthority;
->>>>>>> dbe13653
+        bool IsClientWithAuthority => hasAuthority && ClientAuthority;
 
         // Sensitivity is added for VR where human players tend to have micro movements so this can quiet down
         // the network traffic.  Additionally, rigidbody drift should send less traffic, e.g very slow sliding / rolling.
