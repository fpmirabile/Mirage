using System;
using System.Collections.Generic;
using System.ComponentModel;
using System.Linq;
using System.Security.Cryptography;
using UnityEngine;
using UnityEngine.Serialization;
#if UNITY_EDITOR
using UnityEditor;
#if UNITY_2018_3_OR_NEWER
using UnityEditor.Experimental.SceneManagement;
#endif
#endif

namespace Mirror
{
    [ExecuteInEditMode]
    [DisallowMultipleComponent]
    [AddComponentMenu("Network/NetworkIdentity")]
    [HelpURL("https://vis2k.github.io/Mirror/Components/NetworkIdentity")]
    public sealed class NetworkIdentity : MonoBehaviour
    {
        // configuration
        bool m_IsServer;
        NetworkBehaviour[] networkBehavioursCache;

        // member used to mark a identity for future reset
        // check MarkForReset for more information.
        bool m_Reset;

        // properties
        ///<summary>True if the object is running on a client.</summary>
        public bool isClient { get; internal set; }
        ///<summary>True if this object is running on the server, and has been spawned.</summary>
        public bool isServer
        {
            get => m_IsServer && NetworkServer.active && netId != 0;
            internal set => m_IsServer = value;
        }
        ///<summary>True if the object is the one that represents the player on the local machine.</summary>
        public bool isLocalPlayer { get; private set; }
        ///<summary>True if this object is the authoritative version of the object. For more info: https://vis2k.github.io/Mirror/Concepts/Authority</summary>
        public bool hasAuthority { get; private set; }

        // <connectionId, NetworkConnection>
        // null until OnStartServer was called. this is necessary for SendTo...
        // to work properly in server-only mode.
        public Dictionary<int, NetworkConnection> observers;

        ///<summary>A unique identifier for this network object, assigned when spawned.</summary>
        public uint netId { get; internal set; }
        ///<summary>A unique identifier for networked objects in a scene.</summary>
        public ulong sceneId => m_SceneId;
        ///<summary>A flag to make this object not be spawned on clients.</summary>
        [FormerlySerializedAs("m_ServerOnly")]
        public bool serverOnly;
        ///<summary>True if the object is controlled by the client that owns it.</summary>
        [FormerlySerializedAs("m_LocalPlayerAuthority")]
        public bool localPlayerAuthority;
        ///<summary>The client that has authority for this object. This will be null if no client has authority.</summary>
        public NetworkConnection clientAuthorityOwner { get; internal set; }
        ///<summary>The NetworkConnection associated with this NetworkIdentity. This is only valid for player objects on a local client.</summary>
        public NetworkConnection connectionToServer { get; internal set; }
        ///<summary>The NetworkConnection associated with this NetworkIdentity. This is only valid for player objects on the server.</summary>
        public NetworkConnection connectionToClient { get; internal set; }

        // all spawned NetworkIdentities by netId. needed on server and client.
        public static readonly Dictionary<uint, NetworkIdentity> spawned = new Dictionary<uint, NetworkIdentity>();

        public NetworkBehaviour[] NetworkBehaviours => networkBehavioursCache = networkBehavioursCache ?? GetComponents<NetworkBehaviour>();

        // the AssetId trick:
        // - ideally we would have a serialized 'Guid m_AssetId' but Unity can't
        //   serialize it because Guid's internal bytes are private
        // - UNET used 'NetworkHash128' originally, with byte0, ..., byte16
        //   which works, but it just unnecessary extra code
        // - using just the Guid string would work, but it's 32 chars long and
        //   would then be sent over the network as 64 instead of 16 bytes
        // -> the solution is to serialize the string internally here and then
        //    use the real 'Guid' type for everything else via .assetId
        [SerializeField] string m_AssetId;
        /// <summary>This identifies the prefab associated with this object (for spawning).</summary>
        public Guid assetId
        {
            get
            {
#if UNITY_EDITOR
                // This is important because sometimes OnValidate does not run (like when adding view to prefab with no child links)
                if (string.IsNullOrEmpty(m_AssetId))
                    SetupIDs();
#endif
                // convert string to Guid and use .Empty to avoid exception if
                // we would use 'new Guid("")'
                return string.IsNullOrEmpty(m_AssetId) ? Guid.Empty : new Guid(m_AssetId);
            }
            internal set
            {
                string newAssetIdString = value.ToString("N");
                if (string.IsNullOrEmpty(m_AssetId) || m_AssetId == newAssetIdString)
                {
                    m_AssetId = newAssetIdString;
                }
                else Debug.LogWarning("SetDynamicAssetId object already has an assetId <" + m_AssetId + ">");
            }
        }

        // persistent scene id <sceneHash/32,sceneId/32>
        // (see AssignSceneID comments)
        [SerializeField] ulong m_SceneId = 0;

        // keep track of all sceneIds to detect scene duplicates
        static Dictionary<ulong, NetworkIdentity> sceneIds = new Dictionary<ulong, NetworkIdentity>();

        // used when adding players
        internal void SetClientOwner(NetworkConnection conn)
        {
            if (clientAuthorityOwner != null)
            {
                Debug.LogError("SetClientOwner m_ClientAuthorityOwner already set!");
            }
            clientAuthorityOwner = conn;
            clientAuthorityOwner.AddOwnedObject(this);
        }

        internal void ForceAuthority(bool authority)
        {
            if (hasAuthority == authority)
            {
                return;
            }

            hasAuthority = authority;
            if (authority)
            {
                OnStartAuthority();
            }
            else
            {
                OnStopAuthority();
            }
        }

        static uint nextNetworkId = 1;
        internal static uint GetNextNetworkId() => nextNetworkId++;
        public static void ResetNextNetworkId() => nextNetworkId = 1;

        public delegate void ClientAuthorityCallback(NetworkConnection conn, NetworkIdentity identity, bool authorityState);
        public static ClientAuthorityCallback clientAuthorityCallback;

        // used when the player object for a connection changes
        internal void SetNotLocalPlayer()
        {
            isLocalPlayer = false;

            if (NetworkServer.active && NetworkServer.localClientActive)
            {
                // dont change authority for objects on the host
                return;
            }
            hasAuthority = false;
        }

        // this is used when a connection is destroyed, since the "observers" property is read-only
        internal void RemoveObserverInternal(NetworkConnection conn)
        {
            observers?.Remove(conn.connectionId);
        }

        void Awake()
        {
            // detect runtime sceneId duplicates, e.g. if a user tries to
            // Instantiate a sceneId object at runtime. if we don't detect it,
            // then the client won't know which of the two objects to use for a
            // SpawnSceneObject message, and it's likely going to be the wrong
            // object.
            //
            // This might happen if for example we have a Dungeon GameObject
            // which contains a Skeleton monster as child, and when a player
            // runs into the Dungeon we create a Dungeon Instance of that
            // Dungeon, which would duplicate a scene object.
            //
            // see also: https://github.com/vis2k/Mirror/issues/384
            if (Application.isPlaying && sceneId != 0)
            {
                if (sceneIds.TryGetValue(sceneId, out NetworkIdentity existing) && existing != this)
                {
                    Debug.LogError(name + "'s sceneId: " + sceneId.ToString("X") + " is already taken by: " + existing.name + ". Don't call Instantiate for NetworkIdentities that were in the scene since the beginning (aka scene objects). Otherwise the client won't know which object to use for a SpawnSceneObject message.");
                    Destroy(gameObject);
                }
                else
                {
                    sceneIds[sceneId] = this;
                }
            }
        }

        void OnValidate()
        {
#if UNITY_EDITOR
            if (serverOnly && localPlayerAuthority)
            {
                Debug.LogWarning("Disabling Local Player Authority for " + gameObject + " because it is server-only.");
                localPlayerAuthority = false;
            }

            SetupIDs();
#endif
        }

#if UNITY_EDITOR
        void AssignAssetID(GameObject prefab) => AssignAssetID(AssetDatabase.GetAssetPath(prefab));
        void AssignAssetID(string path) => m_AssetId = AssetDatabase.AssetPathToGUID(path);

        bool ThisIsAPrefab() => PrefabUtility.IsPartOfPrefabAsset(gameObject);

        bool ThisIsASceneObjectWithPrefabParent(out GameObject prefab)
        {
            prefab = null;

            if (!PrefabUtility.IsPartOfPrefabInstance(gameObject))
            {
                return false;
            }
            prefab = (GameObject)PrefabUtility.GetCorrespondingObjectFromSource(gameObject);

            if (prefab == null)
            {
                Debug.LogError("Failed to find prefab parent for scene object [name:" + gameObject.name + "]");
                return false;
            }
            return true;
        }

        static uint GetRandomUInt()
        {
            // use Crypto RNG to avoid having time based duplicates
            using (RNGCryptoServiceProvider rng = new RNGCryptoServiceProvider())
            {
                byte[] bytes = new byte[4];
                rng.GetBytes(bytes);
                return BitConverter.ToUInt32(bytes, 0);
            }
        }

        // persistent sceneId assignment
        // (because scene objects have no persistent unique ID in Unity)
        //
        // original UNET used OnPostProcessScene to assign an index based on
        // FindObjectOfType<NetworkIdentity> order.
        // -> this didn't work because FindObjectOfType order isn't deterministic.
        // -> one workaround is to sort them by sibling paths, but it can still
        //    get out of sync when we open scene2 in editor and we have
        //    DontDestroyOnLoad objects that messed with the sibling index.
        //
        // we absolutely need a persistent id. challenges:
        // * it needs to be 0 for prefabs
        //   => we set it to 0 in SetupIDs() if prefab!
        // * it needs to be only assigned in edit time, not at runtime because
        //   only the objects that were in the scene since beginning should have
        //   a scene id.
        //   => Application.isPlaying check solves that
        // * it needs to detect duplicated sceneIds after duplicating scene
        //   objects
        //   => sceneIds dict takes care of that
        // * duplicating the whole scene file shouldn't result in duplicate
        //   scene objects
        //   => buildIndex is shifted into sceneId for that.
        //   => if we have no scenes in build index then it doesn't matter
        //      because by definition a build can't switch to other scenes
        //   => if we do have scenes in build index then it will be != -1
        //   note: the duplicated scene still needs to be opened once for it to
        //          be set properly
        // * scene objects need the correct scene index byte even if the scene's
        //   build index was changed or a duplicated scene wasn't opened yet.
        //   => OnPostProcessScene is the only function that gets called for
        //      each scene before runtime, so this is where we set the scene
        //      byte.
        // * disabled scenes in build settings should result in same scene index
        //   in editor and in build
        //   => .gameObject.scene.buildIndex filters out disabled scenes by
        //      default
        // * generated sceneIds absolutely need to set scene dirty and force the
        //   user to resave.
        //   => Undo.RecordObject does that perfectly.
        // * sceneIds should never be generated temporarily for unopened scenes
        //   when building, otherwise editor and build get out of sync
        //   => BuildPipeline.isBuildingPlayer check solves that
        void AssignSceneID()
        {
            // we only ever assign sceneIds at edit time, never at runtime.
            // by definition, only the original scene objects should get one.
            // -> if we assign at runtime then server and client would generate
            //    different random numbers!
            if (Application.isPlaying)
                return;

            // no valid sceneId yet, or duplicate?
            bool duplicate = sceneIds.TryGetValue(m_SceneId, out NetworkIdentity existing) && existing != null && existing != this;
            if (m_SceneId == 0 || duplicate)
            {
                // clear in any case, because it might have been a duplicate
                m_SceneId = 0;

                // if a scene was never opened and we are building it, then a
                // sceneId would be assigned to build but not saved in editor,
                // resulting in them getting out of sync.
                // => don't ever assign temporary ids. they always need to be
                //    permanent
                // => throw an exception to cancel the build and let the user
                //    know how to fix it!
                if (BuildPipeline.isBuildingPlayer)
                    throw new Exception("Scene " + gameObject.scene.path + " needs to be opened and resaved before building, because the scene object " + name + " has no valid sceneId yet.");

                // if we generate the sceneId then we MUST be sure to set dirty
                // in order to save the scene object properly. otherwise it
                // would be regenerated every time we reopen the scene, and
                // upgrading would be very difficult.
                // -> Undo.RecordObject is the new EditorUtility.SetDirty!
                // -> we need to call it before changing.
                Undo.RecordObject(this, "Generated SceneId");

                // generate random sceneId part (0x00000000FFFFFFFF)
                uint randomId = GetRandomUInt();

                // only assign if not a duplicate of an existing scene id
                // (small chance, but possible)
                duplicate = sceneIds.TryGetValue(randomId, out existing) && existing != null && existing != this;
                if (!duplicate)
                {
                    m_SceneId = randomId;
                    //Debug.Log(name + " in scene=" + gameObject.scene.name + " sceneId assigned to: " + m_SceneId.ToString("X"));
                }
            }

            // add to sceneIds dict no matter what
            // -> even if we didn't generate anything new, because we still need
            //    existing sceneIds in there to check duplicates
            sceneIds[m_SceneId] = this;
        }

        // copy scene path hash into sceneId for scene objects.
        // this is the only way for scene file duplication to not contain
        // duplicate sceneIds as it seems.
        // -> sceneId before: 0x00000000AABBCCDD
        // -> then we clear the left 4 bytes, so that our 'OR' uses 0x00000000
        // -> then we OR the hash into the 0x00000000 part
        // -> buildIndex is not enough, because Editor and Build have different
        //    build indices if there are disabled scenes in build settings, and
        //    if no scene is in build settings then Editor and Build have
        //    different indices too (Editor=0, Build=-1)
        // => ONLY USE THIS FROM POSTPROCESSSCENE!
        [EditorBrowsable(EditorBrowsableState.Never)]
        public void SetSceneIdSceneHashPartInternal()
        {
            // get deterministic scene hash
            uint pathHash = (uint)gameObject.scene.path.GetStableHashCode();

            // shift hash from 0x000000FFFFFFFF to 0xFFFFFFFF00000000
            ulong shiftedHash = (ulong)pathHash << 32;

            // OR into scene id
            m_SceneId = (m_SceneId & 0xFFFFFFFF) | shiftedHash;

            // log it. this is incredibly useful to debug sceneId issues.
            Debug.Log(name + " in scene=" + gameObject.scene.name + " scene index hash(" + pathHash.ToString("X") + ") copied into sceneId: " + m_SceneId.ToString("X"));
        }

        void SetupIDs()
        {
            if (ThisIsAPrefab())
            {
                m_SceneId = 0; // force 0 for prefabs
                AssignAssetID(gameObject);
            }
            else if (ThisIsASceneObjectWithPrefabParent(out GameObject prefab))
            {
                AssignSceneID();
                AssignAssetID(prefab);
            }
            else if (PrefabStageUtility.GetCurrentPrefabStage() != null)
            {
                m_SceneId = 0; // force 0 for prefabs
                string path = PrefabStageUtility.GetCurrentPrefabStage().prefabAssetPath;
                AssignAssetID(path);
            }
            else
            {
                AssignSceneID();
                m_AssetId = "";
            }
        }
#endif

        void OnDestroy()
        {
            // remove from sceneIds
            // -> remove with (0xFFFFFFFFFFFFFFFF) and without (0x00000000FFFFFFFF)
            //    sceneHash to be 100% safe.
            sceneIds.Remove(sceneId);
            sceneIds.Remove(sceneId & 0x00000000FFFFFFFF);

            if (m_IsServer && NetworkServer.active)
            {
                NetworkServer.Destroy(gameObject);
            }
        }

        internal void OnStartServer(bool allowNonZeroNetId)
        {
            if (m_IsServer)
            {
                return;
            }
            m_IsServer = true;
            hasAuthority = !localPlayerAuthority;

            observers = new Dictionary<int, NetworkConnection>();

            // If the instance/net ID is invalid here then this is an object instantiated from a prefab and the server should assign a valid ID
            if (netId == 0)
            {
                netId = GetNextNetworkId();
            }
            else
            {
                if (!allowNonZeroNetId)
                {
                    Debug.LogError("Object has non-zero netId " + netId + " for " + gameObject);
                    return;
                }
            }

            if (LogFilter.Debug) Debug.Log("OnStartServer " + this + " NetId:" + netId + " SceneId:" + sceneId);

            // add to spawned (note: the original EnableIsServer isn't needed
            // because we already set m_isServer=true above)
            spawned[netId] = this;

            foreach (NetworkBehaviour comp in NetworkBehaviours)
            {
                try
                {
                    comp.OnStartServer();
                }
                catch (Exception e)
                {
                    Debug.LogError("Exception in OnStartServer:" + e.Message + " " + e.StackTrace);
                }
            }

            if (NetworkClient.active && NetworkServer.localClientActive)
            {
                // there will be no spawn message, so start the client here too
                isClient = true;
                OnStartClient();
            }

            if (hasAuthority)
            {
                OnStartAuthority();
            }
        }

        internal void OnStartClient()
        {
            isClient = true;

            if (LogFilter.Debug) Debug.Log("OnStartClient " + gameObject + " netId:" + netId + " localPlayerAuthority:" + localPlayerAuthority);
            foreach (NetworkBehaviour comp in NetworkBehaviours)
            {
                try
                {
                    comp.OnStartClient(); // user implemented startup
                }
                catch (Exception e)
                {
                    Debug.LogError("Exception in OnStartClient:" + e.Message + " " + e.StackTrace);
                }
            }
        }

        void OnStartAuthority()
        {
            if (networkBehavioursCache == null)
            {
                Debug.LogError("Network object " + name + " not initialized properly. Do you have more than one NetworkIdentity in the same object? Did you forget to spawn this object with NetworkServer?", this);
                return;
            }

            foreach (NetworkBehaviour comp in NetworkBehaviours)
            {
                try
                {
                    comp.OnStartAuthority();
                }
                catch (Exception e)
                {
                    Debug.LogError("Exception in OnStartAuthority:" + e.Message + " " + e.StackTrace);
                }
            }
        }

        void OnStopAuthority()
        {
            foreach (NetworkBehaviour comp in NetworkBehaviours)
            {
                try
                {
                    comp.OnStopAuthority();
                }
                catch (Exception e)
                {
                    Debug.LogError("Exception in OnStopAuthority:" + e.Message + " " + e.StackTrace);
                }
            }
        }

        internal void OnSetLocalVisibility(bool vis)
        {
            foreach (NetworkBehaviour comp in NetworkBehaviours)
            {
                try
                {
                    comp.OnSetLocalVisibility(vis);
                }
                catch (Exception e)
                {
                    Debug.LogError("Exception in OnSetLocalVisibility:" + e.Message + " " + e.StackTrace);
                }
            }
        }

        internal bool OnCheckObserver(NetworkConnection conn)
        {
            foreach (NetworkBehaviour comp in NetworkBehaviours)
            {
                try
                {
                    if (!comp.OnCheckObserver(conn))
                        return false;
                }
                catch (Exception e)
                {
                    Debug.LogError("Exception in OnCheckObserver:" + e.Message + " " + e.StackTrace);
                }
            }
            return true;
        }

        ////////////////////////////////////////////////////////////////////////////////////////////////////////////////
        // random number that is unlikely to appear in a regular data stream
        const byte Barrier = 171;

        // paul: readstring bug prevention: https://issuetracker.unity3d.com/issues/unet-networkwriter-dot-write-causing-readstring-slash-readbytes-out-of-range-errors-in-clients
        // -> OnSerialize writes componentData, barrier, componentData, barrier,componentData,...
        // -> OnDeserialize carefully extracts each data, then deserializes the barrier and check it
        //    -> If we read too many or too few bytes,  the barrier is very unlikely to match
        //    -> we can properly track down errors
        bool OnSerializeSafely(NetworkBehaviour comp, NetworkWriter writer, bool initialState)
        {
            bool result = false;
            try
            {
                result = comp.OnSerialize(writer, initialState);
            }
            catch (Exception e)
            {
                // show a detailed error and let the user know what went wrong
                Debug.LogError("OnSerialize failed for: object=" + name + " component=" + comp.GetType() + " sceneId=" + m_SceneId.ToString("X") + "\n\n" + e.ToString());
            }
            if (LogFilter.Debug) { Debug.Log("OnSerializeSafely written for object=" + comp.name + " component=" + comp.GetType() + " sceneId=" + m_SceneId); }

            // serialize a barrier to be checked by the deserializer
            writer.Write(Barrier);
            return result;
        }

        // OnSerializeAllSafely is in hot path. caching the writer is really
        // worth it to avoid large amounts of allocations.
        static NetworkWriter onSerializeWriter = new NetworkWriter();

        // serialize all components (or only dirty ones if not initial state)
        // -> returns serialized data of everything dirty,  null if nothing was dirty
        internal byte[] OnSerializeAllSafely(bool initialState)
        {
            // reset cached writer length and position
            onSerializeWriter.SetLength(0);

            if (networkBehavioursCache.Length > 64)
            {
                Debug.LogError("Only 64 NetworkBehaviour components are allowed for NetworkIdentity: " + name + " because of the dirtyComponentMask");
                return null;
            }
            ulong dirtyComponentsMask = GetDirtyMask(networkBehavioursCache, initialState);

            if (dirtyComponentsMask == 0L)
                return null;

            onSerializeWriter.WritePackedUInt64(dirtyComponentsMask); // WritePacked64 so we don't write full 8 bytes if we don't have to

            foreach (NetworkBehaviour comp in networkBehavioursCache)
            {
                // is this component dirty?
                // -> always serialize if initialState so all components are included in spawn packet
                // -> note: IsDirty() is false if the component isn't dirty or sendInterval isn't elapsed yet
                if (initialState || comp.IsDirty())
                {
                    // serialize the data
                    if (LogFilter.Debug) Debug.Log("OnSerializeAllSafely: " + name + " -> " + comp.GetType() + " initial=" + initialState);
                    OnSerializeSafely(comp, onSerializeWriter, initialState);

                    // Clear dirty bits only if we are synchronizing data and not sending a spawn message.
                    // This preserves the behavior in HLAPI
                    if (!initialState)
                    {
                        comp.ClearAllDirtyBits();
                    }
                }
            }

            // did we write anything? then write dirty, payload and return true
            byte[] bytes = onSerializeWriter.ToArray();

            // original HLAPI had a warning in UNetUpdate() in case of large state updates. let's move it here, might
            // be useful for debugging.
            if (bytes.Length > Transport.activeTransport.GetMaxPacketSize(Channels.DefaultReliable))
            {
                Debug.LogWarning("Large state update of " + bytes.Length + " bytes for netId:" + netId);
            }
            return bytes;
        }

        ulong GetDirtyMask(NetworkBehaviour[] components, bool initialState)
        {
            // loop through all components only once and then write dirty+payload into the writer afterwards
            ulong dirtyComponentsMask = 0L;
            for (int i = 0; i < components.Length; ++i)
            {
                NetworkBehaviour comp = components[i];
                if (initialState || comp.IsDirty())
                {
                    dirtyComponentsMask |= (ulong)(1L << i);
                }
            }

            return dirtyComponentsMask;
        }

        void OnDeserializeSafely(NetworkBehaviour comp, NetworkReader reader, bool initialState)
        {
        
            // call OnDeserialize with a temporary reader, so that the
            // original one can't be messed with. we also wrap it in a
            // try-catch block so there's no way to mess up another
            // component's deserialization
            try
            {
                comp.OnDeserialize(reader, initialState);

                byte barrierData = reader.ReadByte();
                if (barrierData != Barrier)
                {
                    Debug.LogError("OnDeserialize failed for: object=" + name + " component=" + comp.GetType() + " sceneId=" + m_SceneId  + ". Possible Reasons:\n  * Do " + comp.GetType() + "'s OnSerialize and OnDeserialize calls write the same amount of data? \n  * Was there an exception in " + comp.GetType() + "'s OnSerialize/OnDeserialize code?\n  * Are the server and client the exact same project?\n  * Maybe this OnDeserialize call was meant for another GameObject? The sceneIds can easily get out of sync if the Hierarchy was modified only in the client OR the server. Try rebuilding both.\n\n" );
                }
            }
            catch (Exception e)
            {
                // show a detailed error and let the user know what went wrong
                Debug.LogError("OnDeserialize failed for: object=" + name + " component=" + comp.GetType() + " sceneId=" + m_SceneId + ". Possible Reasons:\n  * Do " + comp.GetType() + "'s OnSerialize and OnDeserialize calls write the same amount of data? \n  * Was there an exception in " + comp.GetType() + "'s OnSerialize/OnDeserialize code?\n  * Are the server and client the exact same project?\n  * Maybe this OnDeserialize call was meant for another GameObject? The sceneIds can easily get out of sync if the Hierarchy was modified only in the client OR the server. Try rebuilding both.\n\n" + e.ToString());
            }
        }

        void OnDeserializeAllSafely(NetworkBehaviour[] components, NetworkReader reader, bool initialState)
        {
            // read component dirty mask
            ulong dirtyComponentsMask = reader.ReadPackedUInt64();

            // loop through all components and deserialize the dirty ones
            for (int i = 0; i < components.Length; ++i)
            {
                // is the dirty bit at position 'i' set to 1?
                ulong dirtyBit = (ulong)(1L << i);
                if ((dirtyComponentsMask & dirtyBit) != 0L)
                {
                    OnDeserializeSafely(components[i], reader, initialState);
                }
            }
        }

        // happens on client
        internal void HandleClientAuthority(bool authority)
        {
            if (!localPlayerAuthority)
            {
                Debug.LogError("HandleClientAuthority " + gameObject + " does not have localPlayerAuthority");
                return;
            }

            ForceAuthority(authority);
        }

        // helper function to handle SyncEvent/Command/Rpc
        void HandleRemoteCall(int componentIndex, int functionHash, MirrorInvokeType invokeType, NetworkReader reader)
        {
            if (gameObject == null)
            {
                Debug.LogWarning(invokeType + " [" + functionHash + "] received for deleted object [netId=" + netId + "]");
                return;
            }

            // find the right component to invoke the function on
            if (0 <= componentIndex && componentIndex < networkBehavioursCache.Length)
            {
                NetworkBehaviour invokeComponent = networkBehavioursCache[componentIndex];
                if (!invokeComponent.InvokeHandlerDelegate(functionHash, invokeType, reader))
                {
                    Debug.LogError("Found no receiver for incoming " + invokeType + " [" + functionHash + "] on " + gameObject + ",  the server and client should have the same NetworkBehaviour instances [netId=" + netId + "].");
                }
            }
            else
            {
                Debug.LogWarning("Component [" + componentIndex + "] not found for [netId=" + netId + "]");
            }
        }

        // happens on client
        internal void HandleSyncEvent(int componentIndex, int eventHash, NetworkReader reader)
        {
            HandleRemoteCall(componentIndex, eventHash, MirrorInvokeType.SyncEvent, reader);
        }

        // happens on server
        internal void HandleCommand(int componentIndex, int cmdHash, NetworkReader reader)
        {
            HandleRemoteCall(componentIndex, cmdHash, MirrorInvokeType.Command, reader);
        }

        // happens on client
        internal void HandleRPC(int componentIndex, int rpcHash, NetworkReader reader)
        {
            HandleRemoteCall(componentIndex, rpcHash, MirrorInvokeType.ClientRpc, reader);
        }

        internal void OnUpdateVars(NetworkReader reader, bool initialState)
        {
            OnDeserializeAllSafely(NetworkBehaviours, reader, initialState);
        }

        internal void SetLocalPlayer()
        {
            isLocalPlayer = true;

            // there is an ordering issue here that originAuthority solves. OnStartAuthority should only be called if m_HasAuthority was false when this function began,
            // or it will be called twice for this object. But that state is lost by the time OnStartAuthority is called below, so the original value is cached
            // here to be checked below.
            bool originAuthority = hasAuthority;
            if (localPlayerAuthority)
            {
                hasAuthority = true;
            }

            foreach (NetworkBehaviour comp in networkBehavioursCache)
            {
                comp.OnStartLocalPlayer();

                if (localPlayerAuthority && !originAuthority)
                {
                    comp.OnStartAuthority();
                }
            }
        }

        internal void OnNetworkDestroy()
        {
            for (int i = 0; networkBehavioursCache != null && i < networkBehavioursCache.Length; i++)
            {
                NetworkBehaviour comp = networkBehavioursCache[i];
                comp.OnNetworkDestroy();
            }
            m_IsServer = false;
        }

        internal void ClearObservers()
        {
            if (observers != null)
            {
                foreach (NetworkConnection conn in observers.Values)
                {
                    conn.RemoveFromVisList(this, true);
                }
                observers.Clear();
            }
        }

        internal void AddObserver(NetworkConnection conn)
        {
            if (observers == null)
            {
                Debug.LogError("AddObserver for " + gameObject + " observer list is null");
                return;
            }

            if (observers.ContainsKey(conn.connectionId))
            {
                // if we try to add a connectionId that was already added, then
                // we may have generated one that was already in use.
                return;
            }

            if (LogFilter.Debug) Debug.Log("Added observer " + conn.address + " added for " + gameObject);

            observers[conn.connectionId] = conn;
            conn.AddToVisList(this);
        }

<<<<<<< HEAD
        // Only one thread at a time can use RebuildObservers,  so 
        // we can recycle the temp observer list for all of them
        static readonly HashSet<NetworkConnection> newObservers = new HashSet<NetworkConnection>();
        static readonly HashSet<NetworkConnection> toRemove = new HashSet<NetworkConnection>();
=======
        static readonly HashSet<NetworkConnection> newObservers = new HashSet<NetworkConnection>();
>>>>>>> 9e911b9d

        public void RebuildObservers(bool initialize)
        {
            if (observers == null)
                return;

            bool result = false;
<<<<<<< HEAD
=======

            newObservers.Clear();
>>>>>>> 9e911b9d

            newObservers.Clear();
            // call OnRebuildObservers function in components
            foreach (NetworkBehaviour comp in NetworkBehaviours)
            {
                result |= comp.OnRebuildObservers(newObservers, initialize);
            }

            // if player connection: ensure player always see himself no matter what.
            // -> fixes https://github.com/vis2k/Mirror/issues/692 where a
            //    player might teleport out of the ProximityChecker's cast,
            //    losing the own connection as observer.
            if (connectionToClient != null && connectionToClient.isReady)
            {
                newObservers.Add(connectionToClient);
            }

            // if no component implemented OnRebuildObservers, then add all
            // connections that are ready
            if (!result)
            {
                foreach (KeyValuePair<int, NetworkConnection> kvp in NetworkServer.connections)
                {
                    if (kvp.Value.isReady)
                        newObservers.Add(kvp.Value);
                }
            }

            // special case for host mode
            /*if (initialize && NetworkServer.localConnection != null && NetworkServer.localConnection.isReady)
            {
                AddObserver(NetworkServer.localConnection);
            }*/

            // our list is fully built,  
            // spawn this object for every new observer
            foreach (NetworkConnection conn in newObservers)
            {
                if (conn == null || !conn.isReady)
                    continue;

                if (initialize || !observers.ContainsKey(conn.connectionId))
                {
                    AddObserver(conn);
                }
            }

<<<<<<< HEAD
            // destroy this object for every observer we no longer have
            toRemove.Clear();
            foreach (KeyValuePair<int, NetworkConnection> kvp in observers)
=======
            foreach (NetworkConnection conn in observers.Values)
>>>>>>> 9e911b9d
            {
                if (!kvp.Value.isReady || !newObservers.Contains(kvp.Value))
                {
                    toRemove.Add(kvp.Value);
                }
            }
            foreach (NetworkConnection conn in toRemove)
            {
                conn.RemoveFromVisList(this, false);
                observers.Remove(conn.connectionId);
            }

            // special case for local client.
            if (initialize)
            {
                if (!newObservers.Contains(NetworkServer.localConnection))
                {
                    OnSetLocalVisibility(false);
                }
            }

<<<<<<< HEAD
=======
            if (changed)
            {
                observers.Clear();
                foreach (NetworkConnection conn in newObservers)
                {
                    if (conn.isReady)
                        observers.Add(conn.connectionId, conn);
                }
            }
>>>>>>> 9e911b9d
        }

        public bool RemoveClientAuthority(NetworkConnection conn)
        {
            if (!isServer)
            {
                Debug.LogError("RemoveClientAuthority can only be call on the server for spawned objects.");
                return false;
            }

            if (connectionToClient != null)
            {
                Debug.LogError("RemoveClientAuthority cannot remove authority for a player object");
                return false;
            }

            if (clientAuthorityOwner == null)
            {
                Debug.LogError("RemoveClientAuthority for " + gameObject + " has no clientAuthority owner.");
                return false;
            }

            if (clientAuthorityOwner != conn)
            {
                Debug.LogError("RemoveClientAuthority for " + gameObject + " has different owner.");
                return false;
            }

            clientAuthorityOwner.RemoveOwnedObject(this);
            clientAuthorityOwner = null;

            // server now has authority (this is only called on server)
            ForceAuthority(true);

            // send msg to that client
            ClientAuthorityMessage msg = new ClientAuthorityMessage
            {
                netId = netId,
                authority = false
            };
            conn.Send(msg);

            clientAuthorityCallback?.Invoke(conn, this, false);
            return true;
        }

        public bool AssignClientAuthority(NetworkConnection conn)
        {
            if (!isServer)
            {
                Debug.LogError("AssignClientAuthority can only be called on the server for spawned objects.");
                return false;
            }
            if (!localPlayerAuthority)
            {
                Debug.LogError("AssignClientAuthority can only be used for NetworkIdentity components with LocalPlayerAuthority set.");
                return false;
            }

            if (clientAuthorityOwner != null && conn != clientAuthorityOwner)
            {
                Debug.LogError("AssignClientAuthority for " + gameObject + " already has an owner. Use RemoveClientAuthority() first.");
                return false;
            }

            if (conn == null)
            {
                Debug.LogError("AssignClientAuthority for " + gameObject + " owner cannot be null. Use RemoveClientAuthority() instead.");
                return false;
            }

            clientAuthorityOwner = conn;
            clientAuthorityOwner.AddOwnedObject(this);

            // server no longer has authority (this is called on server). Note that local client could re-acquire authority below
            ForceAuthority(false);

            // send msg to that client
            ClientAuthorityMessage msg = new ClientAuthorityMessage
            {
                netId = netId,
                authority = true
            };
            conn.Send(msg);

            clientAuthorityCallback?.Invoke(conn, this, true);
            return true;
        }

        // marks the identity for future reset, this is because we cant reset the identity during destroy
        // as people might want to be able to read the members inside OnDestroy(), and we have no way
        // of invoking reset after OnDestroy is called.
        internal void MarkForReset() => m_Reset = true;

        // if we have marked an identity for reset we do the actual reset.
        internal void Reset()
        {
            if (!m_Reset)
                return;

            m_Reset = false;
            m_IsServer = false;
            isClient = false;
            hasAuthority = false;

            netId = 0;
            isLocalPlayer = false;
            connectionToServer = null;
            connectionToClient = null;
            networkBehavioursCache = null;

            ClearObservers();
            clientAuthorityOwner = null;
        }

        // MirrorUpdate is a hot path. Caching the vars msg is really worth it to
        // avoid large amounts of allocations.
        static UpdateVarsMessage varsMessage = new UpdateVarsMessage();

        // invoked by NetworkServer during Update()
        internal void MirrorUpdate()
        {
            // SendToReady sends to all observers. no need to serialize if we
            // don't have any.
            if (observers == null || observers.Count == 0)
                return;

            // serialize all the dirty components and send (if any were dirty)
            byte[] payload = OnSerializeAllSafely(false);
            if (payload != null)
            {
                // populate cached UpdateVarsMessage and send
                varsMessage.netId = netId;
                // segment to avoid reader allocations.
                // (never null because of our above check)
                varsMessage.payload = new ArraySegment<byte>(payload);
                NetworkServer.SendToReady(this, varsMessage);
            }
        }
    }
}<|MERGE_RESOLUTION|>--- conflicted
+++ resolved
@@ -813,28 +813,18 @@
             conn.AddToVisList(this);
         }
 
-<<<<<<< HEAD
-        // Only one thread at a time can use RebuildObservers,  so 
-        // we can recycle the temp observer list for all of them
         static readonly HashSet<NetworkConnection> newObservers = new HashSet<NetworkConnection>();
-        static readonly HashSet<NetworkConnection> toRemove = new HashSet<NetworkConnection>();
-=======
-        static readonly HashSet<NetworkConnection> newObservers = new HashSet<NetworkConnection>();
->>>>>>> 9e911b9d
 
         public void RebuildObservers(bool initialize)
         {
             if (observers == null)
                 return;
 
+            bool changed = false;
             bool result = false;
-<<<<<<< HEAD
-=======
 
             newObservers.Clear();
->>>>>>> 9e911b9d
-
-            newObservers.Clear();
+
             // call OnRebuildObservers function in components
             foreach (NetworkBehaviour comp in NetworkBehaviours)
             {
@@ -851,52 +841,57 @@
             }
 
             // if no component implemented OnRebuildObservers, then add all
-            // connections that are ready
+            // connections.
             if (!result)
             {
-                foreach (KeyValuePair<int, NetworkConnection> kvp in NetworkServer.connections)
-                {
-                    if (kvp.Value.isReady)
-                        newObservers.Add(kvp.Value);
-                }
-            }
-
-            // special case for host mode
-            /*if (initialize && NetworkServer.localConnection != null && NetworkServer.localConnection.isReady)
-            {
-                AddObserver(NetworkServer.localConnection);
-            }*/
-
-            // our list is fully built,  
-            // spawn this object for every new observer
+                if (initialize)
+                {
+                    foreach (NetworkConnection conn in NetworkServer.connections.Values)
+                    {
+                        if (conn.isReady)
+                            AddObserver(conn);
+                    }
+
+                    if (NetworkServer.localConnection != null && NetworkServer.localConnection.isReady)
+                    {
+                        AddObserver(NetworkServer.localConnection);
+                    }
+                }
+                return;
+            }
+
+            // apply changes from rebuild
             foreach (NetworkConnection conn in newObservers)
             {
-                if (conn == null || !conn.isReady)
+                if (conn == null)
+                {
                     continue;
+                }
+
+                if (!conn.isReady)
+                {
+                    if (LogFilter.Debug) Debug.Log("Observer is not ready for " + gameObject + " " + conn);
+                    continue;
+                }
 
                 if (initialize || !observers.ContainsKey(conn.connectionId))
                 {
-                    AddObserver(conn);
-                }
-            }
-
-<<<<<<< HEAD
-            // destroy this object for every observer we no longer have
-            toRemove.Clear();
-            foreach (KeyValuePair<int, NetworkConnection> kvp in observers)
-=======
+                    // new observer
+                    conn.AddToVisList(this);
+                    if (LogFilter.Debug) Debug.Log("New Observer for " + gameObject + " " + conn);
+                    changed = true;
+                }
+            }
+
             foreach (NetworkConnection conn in observers.Values)
->>>>>>> 9e911b9d
-            {
-                if (!kvp.Value.isReady || !newObservers.Contains(kvp.Value))
-                {
-                    toRemove.Add(kvp.Value);
-                }
-            }
-            foreach (NetworkConnection conn in toRemove)
-            {
-                conn.RemoveFromVisList(this, false);
-                observers.Remove(conn.connectionId);
+            {
+                if (!newObservers.Contains(conn))
+                {
+                    // removed observer
+                    conn.RemoveFromVisList(this, false);
+                    if (LogFilter.Debug) Debug.Log("Removed Observer for " + gameObject + " " + conn);
+                    changed = true;
+                }
             }
 
             // special case for local client.
@@ -908,8 +903,6 @@
                 }
             }
 
-<<<<<<< HEAD
-=======
             if (changed)
             {
                 observers.Clear();
@@ -919,7 +912,6 @@
                         observers.Add(conn.connectionId, conn);
                 }
             }
->>>>>>> 9e911b9d
         }
 
         public bool RemoveClientAuthority(NetworkConnection conn)
