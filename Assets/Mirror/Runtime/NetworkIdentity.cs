using System;
using System.Collections.Generic;
using System.Collections.ObjectModel;
using System.Linq;
using UnityEngine;
using UnityEngine.Profiling;

#if UNITY_EDITOR
using UnityEditor;
#if UNITY_2018_3_OR_NEWER

using UnityEditor.Experimental.SceneManagement;

#endif
#endif

namespace Mirror
{
    [ExecuteInEditMode]
    [DisallowMultipleComponent]
    [AddComponentMenu("Network/NetworkIdentity")]
    [HelpURL("https://vis2k.github.io/Mirror/Components/NetworkIdentity")]
    public sealed class NetworkIdentity : MonoBehaviour
    {
        // configuration
        [SerializeField] uint m_SceneId;
        [SerializeField] bool m_ServerOnly;
        [SerializeField] bool m_LocalPlayerAuthority;
        bool m_IsServer;
        NetworkBehaviour[] m_NetworkBehaviours;

        // member used to mark a identity for future reset
        // check MarkForReset for more information.
        bool m_Reset;

        // properties
        ///<summary>True if the object is running on a client.</summary>
        public bool isClient { get; private set; }
        ///<summary>True if this object is running on the server, and has been spawned.</summary>
        public bool isServer => m_IsServer && NetworkServer.active; // dont return true if server stopped.
        ///<summary>True if the object is the one that represents the player on the local machine.</summary>
        public bool isLocalPlayer { get; private set; }
        ///<summary>True if this object is the authoritative version of the object. For more info: https://vis2k.github.io/Mirror/Concepts/Authority</summary>
        public bool hasAuthority { get; private set; }

        ///<summary>The list of client NetworkConnections that are able to see this object.
        ///  connectionId -> NetworkConnection </summary>
        public Dictionary<int, NetworkConnection> observers;

        ///<summary>A unique identifier for this network object, assigned when spawned.</summary>
        public uint netId { get; private set; }
        ///<summary>A unique identifier for networked objects in a scene.</summary>
        public uint sceneId => m_SceneId;
        ///<summary>A flag to make this object not be spawned on clients.</summary>
        public bool serverOnly { get { return m_ServerOnly; } set { m_ServerOnly = value; } }
        ///<summary>True if the object is controlled by the client that owns it.</summary>
        public bool localPlayerAuthority { get { return m_LocalPlayerAuthority; } set { m_LocalPlayerAuthority = value; } }
        ///<summary>The client that has authority for this object. This will be null if no client has authority.</summary>
        public NetworkConnection clientAuthorityOwner { get; private set; }
        ///<summary>The NetworkConnection associated with this NetworkIdentity. This is only valid for player objects on a local client.</summary>
        public NetworkConnection connectionToServer { get; private set; }
        ///<summary>The NetworkConnection associated with this NetworkIdentity. This is only valid for player objects on the server.</summary>
        public NetworkConnection connectionToClient { get; private set; }

        // all spawned NetworkIdentities by netId. needed on server and client.
        public static Dictionary<uint, NetworkIdentity> spawned = new Dictionary<uint, NetworkIdentity>();

        public NetworkBehaviour[] NetworkBehaviours
        {
            get
            {
                m_NetworkBehaviours = m_NetworkBehaviours ?? GetComponents<NetworkBehaviour>();
                return m_NetworkBehaviours;
            }
        }

        // the AssetId trick:
        // - ideally we would have a serialized 'Guid m_AssetId' but Unity can't
        //   serialize it because Guid's internal bytes are private
        // - UNET used 'NetworkHash128' originally, with byte0, ..., byte16
        //   which works, but it just unnecessary extra code
        // - using just the Guid string would work, but it's 32 chars long and
        //   would then be sent over the network as 64 instead of 16 bytes
        // -> the solution is to serialize the string internally here and then
        //    use the real 'Guid' type for everything else via .assetId
        [SerializeField] string m_AssetId;
        /// <summary>This identifies the prefab associated with this object (for spawning).</summary>
        public Guid assetId
        {
            get
            {
#if UNITY_EDITOR
                // This is important because sometimes OnValidate does not run (like when adding view to prefab with no child links)
                if (string.IsNullOrEmpty(m_AssetId))
                    SetupIDs();
#endif
                // convert string to Guid and use .Empty to avoid exception if
                // we would use 'new Guid("")'
                return string.IsNullOrEmpty(m_AssetId) ? Guid.Empty : new Guid(m_AssetId);
            }
        }

        internal void SetDynamicAssetId(Guid newAssetId)
        {
            string newAssetIdString = newAssetId.ToString("N");
            if (string.IsNullOrEmpty(m_AssetId) || m_AssetId == newAssetIdString)
            {
                m_AssetId = newAssetIdString;
            }
            else
            {
                Debug.LogWarning("SetDynamicAssetId object already has an assetId <" + m_AssetId + ">");
            }
        }

        // used when adding players
        internal void SetClientOwner(NetworkConnection conn)
        {
            if (clientAuthorityOwner != null)
            {
                Debug.LogError("SetClientOwner m_ClientAuthorityOwner already set!");
            }
            clientAuthorityOwner = conn;
            clientAuthorityOwner.AddOwnedObject(this);
        }

        // used during dispose after disconnect
        internal void ClearClientOwner()
        {
            clientAuthorityOwner = null;
        }

        internal void ForceAuthority(bool authority)
        {
            if (hasAuthority == authority)
            {
                return;
            }

            hasAuthority = authority;
            if (authority)
            {
                OnStartAuthority();
            }
            else
            {
                OnStopAuthority();
            }
        }

        static uint s_NextNetworkId = 1;
        internal static uint GetNextNetworkId()
        {
            return s_NextNetworkId++;
        }

        public delegate void ClientAuthorityCallback(NetworkConnection conn, NetworkIdentity identity, bool authorityState);
        public static ClientAuthorityCallback clientAuthorityCallback;

        // only used during spawning on clients to set the identity.
        internal void SetNetworkInstanceId(uint newNetId)
        {
            netId = newNetId;
            if (newNetId == 0)
            {
                m_IsServer = false;
            }
        }

        // only used when fixing duplicate scene IDs during post-processing
        public void ForceSceneId(uint newSceneId)
        {
            m_SceneId = newSceneId;
        }

        internal void EnableIsClient()
        {
            isClient = true;
        }

        internal void EnableIsServer()
        {
            m_IsServer = true;
        }

        // used when the player object for a connection changes
        internal void SetNotLocalPlayer()
        {
            isLocalPlayer = false;

            if (NetworkServer.active && NetworkServer.localClientActive)
            {
                // dont change authority for objects on the host
                return;
            }
            hasAuthority = false;
        }

        // this is used when a connection is destroyed, since the "observers" property is read-only
        internal void RemoveObserverInternal(NetworkConnection conn)
        {
            observers?.Remove(conn.connectionId);
        }

#if UNITY_EDITOR
        void OnValidate()
        {
            if (m_ServerOnly && m_LocalPlayerAuthority)
            {
                Debug.LogWarning("Disabling Local Player Authority for " + gameObject + " because it is server-only.");
                m_LocalPlayerAuthority = false;
            }

            SetupIDs();
        }

        void AssignAssetID(GameObject prefab)
        {
            string path = AssetDatabase.GetAssetPath(prefab);
            AssignAssetID(path);
        }

        void AssignAssetID(string path)
        {
            m_AssetId = AssetDatabase.AssetPathToGUID(path);
        }

        bool ThisIsAPrefab()
        {
            return PrefabUtility.IsPartOfPrefabAsset(gameObject);
        }

        bool ThisIsASceneObjectWithPrefabParent(out GameObject prefab)
        {
            prefab = null;

            if (!PrefabUtility.IsPartOfPrefabInstance(gameObject))
            {
                return false;
            }
            prefab = (GameObject)PrefabUtility.GetCorrespondingObjectFromSource(gameObject);

            if (prefab == null)
            {
                Debug.LogError("Failed to find prefab parent for scene object [name:" + gameObject.name + "]");
                return false;
            }
            return true;
        }

        void SetupIDs()
        {
            if (ThisIsAPrefab())
            {
                ForceSceneId(0);
                AssignAssetID(gameObject);
            }
            else if (ThisIsASceneObjectWithPrefabParent(out GameObject prefab))
            {
                AssignAssetID(prefab);
            }
            else if (PrefabStageUtility.GetCurrentPrefabStage() != null)
            {
                ForceSceneId(0);
                string path = PrefabStageUtility.GetCurrentPrefabStage().prefabAssetPath;
                AssignAssetID(path);
            }
            else
            {
                m_AssetId = "";
            }
        }

#endif
        void OnDestroy()
        {
            if (m_IsServer && NetworkServer.active)
            {
                NetworkServer.Destroy(gameObject);
            }
        }

        internal void OnStartServer(bool allowNonZeroNetId)
        {
            if (m_IsServer)
            {
                return;
            }
            m_IsServer = true;
            hasAuthority = !m_LocalPlayerAuthority;

            observers = new Dictionary<int, NetworkConnection>();

            // If the instance/net ID is invalid here then this is an object instantiated from a prefab and the server should assign a valid ID
            if (netId == 0)
            {
                netId = GetNextNetworkId();
            }
            else
            {
                if (!allowNonZeroNetId)
                {
                    Debug.LogError("Object has non-zero netId " + netId + " for " + gameObject);
                    return;
                }
            }

            if (LogFilter.Debug) { Debug.Log("OnStartServer " + this + " GUID:" + netId); }

            // add to spawned (note: the original EnableIsServer isn't needed
            // because we already set m_isServer=true above)
            spawned[netId] = this;

            foreach (NetworkBehaviour comp in NetworkBehaviours)
            {
                try
                {
                    comp.OnStartServer();
                }
                catch (Exception e)
                {
                    Debug.LogError("Exception in OnStartServer:" + e.Message + " " + e.StackTrace);
                }
            }

            if (NetworkClient.active && NetworkServer.localClientActive)
            {
                // there will be no spawn message, so start the client here too
                EnableIsClient();
                OnStartClient();
            }

            if (hasAuthority)
            {
                OnStartAuthority();
            }
        }

        internal void OnStartClient()
        {
            isClient = true;

            if (LogFilter.Debug) { Debug.Log("OnStartClient " + gameObject + " GUID:" + netId + " localPlayerAuthority:" + localPlayerAuthority); }
            foreach (NetworkBehaviour comp in NetworkBehaviours)
            {
                try
                {
                    comp.OnStartClient(); // user implemented startup
                }
                catch (Exception e)
                {
                    Debug.LogError("Exception in OnStartClient:" + e.Message + " " + e.StackTrace);
                }
            }
        }

        internal void OnStartAuthority()
        {
            if (m_NetworkBehaviours == null)
            {
                Debug.LogError("Network object " + name + " not initialized properly. Do you have more than one NetworkIdentity in the same object? Did you forget to spawn this object with NetworkServer?", this);
                return;
            }

            foreach (NetworkBehaviour comp in NetworkBehaviours)
            {
                try
                {
                    comp.OnStartAuthority();
                }
                catch (Exception e)
                {
                    Debug.LogError("Exception in OnStartAuthority:" + e.Message + " " + e.StackTrace);
                }
            }
        }

        internal void OnStopAuthority()
        {
            foreach (NetworkBehaviour comp in NetworkBehaviours)
            {
                try
                {
                    comp.OnStopAuthority();
                }
                catch (Exception e)
                {
                    Debug.LogError("Exception in OnStopAuthority:" + e.Message + " " + e.StackTrace);
                }
            }
        }

        internal void OnSetLocalVisibility(bool vis)
        {
            foreach (NetworkBehaviour comp in NetworkBehaviours)
            {
                try
                {
                    comp.OnSetLocalVisibility(vis);
                }
                catch (Exception e)
                {
                    Debug.LogError("Exception in OnSetLocalVisibility:" + e.Message + " " + e.StackTrace);
                }
            }
        }

        internal bool OnCheckObserver(NetworkConnection conn)
        {
            foreach (NetworkBehaviour comp in NetworkBehaviours)
            {
                try
                {
                    if (!comp.OnCheckObserver(conn))
                        return false;
                }
                catch (Exception e)
                {
                    Debug.LogError("Exception in OnCheckObserver:" + e.Message + " " + e.StackTrace);
                }
            }
            return true;
        }

        ////////////////////////////////////////////////////////////////////////////////////////////////////////////////
        // random number that is unlikely to appear in a regular data stream
        const byte Barrier = 171;

        // paul: readstring bug prevention: https://issuetracker.unity3d.com/issues/unet-networkwriter-dot-write-causing-readstring-slash-readbytes-out-of-range-errors-in-clients
        // -> OnSerialize writes componentData, barrier, componentData, barrier,componentData,...
        // -> OnDeserialize carefully extracts each data, then deserializes the barrier and check it
        //    -> If we read too many or too few bytes,  the barrier is very unlikely to match
        //    -> we can properly track down errors
        internal bool OnSerializeSafely(NetworkBehaviour comp, NetworkWriter writer, bool initialState)
        {
            // serialize into a temporary writer
            bool result = false;
            try
            {
                result = comp.OnSerialize(writer, initialState);
            }
            catch (Exception e)
            {
                // show a detailed error and let the user know what went wrong
                Debug.LogError("OnSerialize failed for: object=" + name + " component=" + comp.GetType() + " sceneId=" + m_SceneId + "\n\n" + e.ToString());
            }
            if (LogFilter.Debug) { Debug.Log("OnSerializeSafely written for object=" + comp.name + " component=" + comp.GetType() + " sceneId=" + m_SceneId); }

            // serialize a barrier to be checked by the deserializer
            writer.Write(Barrier);
            return result;
        }

        // OnSerializeAllSafely is in hot path. caching the writer is really
        // worth it to avoid large amounts of allocations.
        static NetworkWriter onSerializeWriter = new NetworkWriter();

        // serialize all components (or only dirty ones if not initial state)
        // -> returns serialized data of everything dirty,  null if nothing was dirty
        internal byte[] OnSerializeAllSafely(bool initialState)
        {
<<<<<<< HEAD
            // reset cached writer's position
            onSerializeWriter.Reset();
=======
            // reset cached writer length and position
            onSerializeWriter.SetLength(0);
>>>>>>> 0114a36f

            if (m_NetworkBehaviours.Length > 64)
            {
                Debug.LogError("Only 64 NetworkBehaviour components are allowed for NetworkIdentity: " + name + " because of the dirtyComponentMask");
                return null;
            }
            ulong dirtyComponentsMask = GetDirtyMask(m_NetworkBehaviours, initialState);

            if (dirtyComponentsMask == 0L)
                return null;

            onSerializeWriter.WritePackedUInt64(dirtyComponentsMask); // WritePacked64 so we don't write full 8 bytes if we don't have to

            foreach (NetworkBehaviour comp in m_NetworkBehaviours)
            {
                // is this component dirty?
                // -> always serialize if initialState so all components are included in spawn packet
                // -> note: IsDirty() is false if the component isn't dirty or sendInterval isn't elapsed yet
                if (initialState || comp.IsDirty())
                {
                    // serialize the data
                    if (LogFilter.Debug) { Debug.Log("OnSerializeAllSafely: " + name + " -> " + comp.GetType() + " initial=" + initialState); }
                    OnSerializeSafely(comp, onSerializeWriter, initialState);

                    // Clear dirty bits only if we are synchronizing data and not sending a spawn message.
                    // This preserves the behavior in HLAPI
                    if (!initialState)
                    {
                        comp.ClearAllDirtyBits();
                    }
                }
            }

            // did we write anything? then write dirty, payload and return true
            byte[] bytes = onSerializeWriter.ToArray();

            // original HLAPI had a warning in UNetUpdate() in case of large state updates. let's move it here, might
            // be useful for debugging.
            if (bytes.Length > NetworkManager.singleton.transport.GetMaxPacketSize(Channels.DefaultReliable))
            {
                Debug.LogWarning("Large state update of " + bytes.Length + " bytes for netId:" + netId);
            }
            return bytes;
        }

        private ulong GetDirtyMask(NetworkBehaviour[] components, bool initialState)
        {
            // loop through all components only once and then write dirty+payload into the writer afterwards
            ulong dirtyComponentsMask = 0L;
            for (int i = 0; i < components.Length; ++i)
            {
                NetworkBehaviour comp = components[i];
                if (initialState || comp.IsDirty())
                {
                    dirtyComponentsMask |= (ulong)(1L << i);
                }
            }

            return dirtyComponentsMask;
        }

        ////////////////////////////////////////////////////////////////////////////////////////////////////////////////

        internal void OnDeserializeSafely(NetworkBehaviour comp, NetworkReader reader, bool initialState)
        {
        
            // call OnDeserialize with a temporary reader, so that the
            // original one can't be messed with. we also wrap it in a
            // try-catch block so there's no way to mess up another
            // component's deserialization
            try
            {
                comp.OnDeserialize(reader, initialState);

                byte barrierData = reader.ReadByte();
                if (barrierData != Barrier)
                {
                    Debug.LogError("OnDeserialize failed for: object=" + name + " component=" + comp.GetType() + " sceneId=" + m_SceneId  + ". Possible Reasons:\n  * Do " + comp.GetType() + "'s OnSerialize and OnDeserialize calls write the same amount of data? \n  * Was there an exception in " + comp.GetType() + "'s OnSerialize/OnDeserialize code?\n  * Are the server and client the exact same project?\n  * Maybe this OnDeserialize call was meant for another GameObject? The sceneIds can easily get out of sync if the Hierarchy was modified only in the client OR the server. Try rebuilding both.\n\n" );
                }
            }
            catch (Exception e)
            {
                // show a detailed error and let the user know what went wrong
                Debug.LogError("OnDeserialize failed for: object=" + name + " component=" + comp.GetType() + " sceneId=" + m_SceneId + ". Possible Reasons:\n  * Do " + comp.GetType() + "'s OnSerialize and OnDeserialize calls write the same amount of data? \n  * Was there an exception in " + comp.GetType() + "'s OnSerialize/OnDeserialize code?\n  * Are the server and client the exact same project?\n  * Maybe this OnDeserialize call was meant for another GameObject? The sceneIds can easily get out of sync if the Hierarchy was modified only in the client OR the server. Try rebuilding both.\n\n" + e.ToString());
            }
        }

        internal void OnDeserializeAllSafely(NetworkBehaviour[] components, NetworkReader reader, bool initialState)
        {
            // read component dirty mask
            ulong dirtyComponentsMask = reader.ReadPackedUInt64();

            // loop through all components and deserialize the dirty ones
            for (int i = 0; i < components.Length; ++i)
            {
                // is the dirty bit at position 'i' set to 1?
                ulong dirtyBit = (ulong)(1L << i);
                if ((dirtyComponentsMask & dirtyBit) != 0L)
                {
                    OnDeserializeSafely(components[i], reader, initialState);
                }
            }
        }

        ////////////////////////////////////////////////////////////////////////////////////////////////////////////////

        // happens on client
        internal void HandleClientAuthority(bool authority)
        {
            if (!localPlayerAuthority)
            {
                Debug.LogError("HandleClientAuthority " + gameObject + " does not have localPlayerAuthority");
                return;
            }

            ForceAuthority(authority);
        }

        // helper function to handle SyncEvent/Command/Rpc
        internal void HandleRemoteCall(int componentIndex, int functionHash, UNetInvokeType invokeType, NetworkReader reader)
        {
            if (gameObject == null)
            {
                Debug.LogWarning(invokeType + " [" + functionHash + "] received for deleted object [netId=" + netId + "]");
                return;
            }

            // find the right component to invoke the function on
            if (0 <= componentIndex && componentIndex < m_NetworkBehaviours.Length)
            {
                NetworkBehaviour invokeComponent = m_NetworkBehaviours[componentIndex];
                if (!invokeComponent.InvokeHandlerDelegate(functionHash, invokeType, reader))
                {
                    Debug.LogError("Found no receiver for incoming " + invokeType + " [" + functionHash + "] on " + gameObject + ",  the server and client should have the same NetworkBehaviour instances [netId=" + netId + "].");
                }
            }
            else
            {
                Debug.LogWarning("Component [" + componentIndex + "] not found for [netId=" + netId + "]");
            }
        }

        // happens on client
        internal void HandleSyncEvent(int componentIndex, int eventHash, NetworkReader reader)
        {
            HandleRemoteCall(componentIndex, eventHash, UNetInvokeType.SyncEvent, reader);
        }

        // happens on server
        internal void HandleCommand(int componentIndex, int cmdHash, NetworkReader reader)
        {
            HandleRemoteCall(componentIndex, cmdHash, UNetInvokeType.Command, reader);
        }

        // happens on client
        internal void HandleRPC(int componentIndex, int rpcHash, NetworkReader reader)
        {
            HandleRemoteCall(componentIndex, rpcHash, UNetInvokeType.ClientRpc, reader);
        }

        internal void OnUpdateVars(NetworkReader reader, bool initialState)
        {
            if (initialState && m_NetworkBehaviours == null)
            {
                m_NetworkBehaviours = GetComponents<NetworkBehaviour>();
            }

            OnDeserializeAllSafely(m_NetworkBehaviours, reader, initialState);
        }

        internal void SetLocalPlayer()
        {
            isLocalPlayer = true;

            // there is an ordering issue here that originAuthority solves. OnStartAuthority should only be called if m_HasAuthority was false when this function began,
            // or it will be called twice for this object. But that state is lost by the time OnStartAuthority is called below, so the original value is cached
            // here to be checked below.
            bool originAuthority = hasAuthority;
            if (localPlayerAuthority)
            {
                hasAuthority = true;
            }

            for (int i = 0; i < m_NetworkBehaviours.Length; i++)
            {
                NetworkBehaviour comp = m_NetworkBehaviours[i];
                comp.OnStartLocalPlayer();

                if (localPlayerAuthority && !originAuthority)
                {
                    comp.OnStartAuthority();
                }
            }
        }

        internal void SetConnectionToServer(NetworkConnection conn)
        {
            connectionToServer = conn;
        }

        internal void SetConnectionToClient(NetworkConnection conn)
        {
            connectionToClient = conn;
        }

        internal void OnNetworkDestroy()
        {
            for (int i = 0; m_NetworkBehaviours != null && i < m_NetworkBehaviours.Length; i++)
            {
                NetworkBehaviour comp = m_NetworkBehaviours[i];
                comp.OnNetworkDestroy();
            }
            m_IsServer = false;
        }

        internal void ClearObservers()
        {
            if (observers != null)
            {
                foreach (KeyValuePair<int, NetworkConnection> kvp in observers)
                {
                    kvp.Value.RemoveFromVisList(this, true);
                }
                observers.Clear();
            }
        }

        internal void AddObserver(NetworkConnection conn)
        {
            if (observers == null)
            {
                Debug.LogError("AddObserver for " + gameObject + " observer list is null");
                return;
            }

            if (observers.ContainsKey(conn.connectionId))
            {
                // if we try to add a connectionId that was already added, then
                // we may have generated one that was already in use.
                return;
            }

            if (LogFilter.Debug) { Debug.Log("Added observer " + conn.address + " added for " + gameObject); }

            observers[conn.connectionId] = conn;
            conn.AddToVisList(this);
        }

        internal void RemoveObserver(NetworkConnection conn)
        {
            if (observers == null)
                return;

            observers.Remove(conn.connectionId);
            conn.RemoveFromVisList(this, false);
        }

        public void RebuildObservers(bool initialize)
        {
            if (observers == null)
                return;

            bool changed = false;
            bool result = false;
            HashSet<NetworkConnection> newObservers = new HashSet<NetworkConnection>();
            HashSet<NetworkConnection> oldObservers = new HashSet<NetworkConnection>(observers.Values);

            foreach (NetworkBehaviour comp in NetworkBehaviours)
            {
                result |= comp.OnRebuildObservers(newObservers, initialize);
            }
            if (!result)
            {
                // none of the behaviours rebuilt our observers, use built-in rebuild method
                if (initialize)
                {
                    foreach (KeyValuePair<int, NetworkConnection> kvp in NetworkServer.connections)
                    {
                        NetworkConnection conn = kvp.Value;
                        if (conn.isReady)
                            AddObserver(conn);
                    }

                    if (NetworkServer.localConnection != null && NetworkServer.localConnection.isReady)
                    {
                        AddObserver(NetworkServer.localConnection);
                    }
                }
                return;
            }

            // apply changes from rebuild
            foreach (NetworkConnection conn in newObservers)
            {
                if (conn == null)
                {
                    continue;
                }

                if (!conn.isReady)
                {
                    Debug.LogWarning("Observer is not ready for " + gameObject + " " + conn);
                    continue;
                }

                if (initialize || !oldObservers.Contains(conn))
                {
                    // new observer
                    conn.AddToVisList(this);
                    if (LogFilter.Debug) { Debug.Log("New Observer for " + gameObject + " " + conn); }
                    changed = true;
                }
            }

            foreach (NetworkConnection conn in oldObservers)
            {
                if (!newObservers.Contains(conn))
                {
                    // removed observer
                    conn.RemoveFromVisList(this, false);
                    if (LogFilter.Debug) { Debug.Log("Removed Observer for " + gameObject + " " + conn); }
                    changed = true;
                }
            }

            // special case for local client.
            if (initialize)
            {
                if (!newObservers.Contains(NetworkServer.localConnection))
                {
                    OnSetLocalVisibility(false);
                }
            }

            if (changed)
            {
                observers = newObservers.ToDictionary(conn => conn.connectionId, conn => conn);
            }
        }

        public bool RemoveClientAuthority(NetworkConnection conn)
        {
            if (!isServer)
            {
                Debug.LogError("RemoveClientAuthority can only be call on the server for spawned objects.");
                return false;
            }

            if (connectionToClient != null)
            {
                Debug.LogError("RemoveClientAuthority cannot remove authority for a player object");
                return false;
            }

            if (clientAuthorityOwner == null)
            {
                Debug.LogError("RemoveClientAuthority for " + gameObject + " has no clientAuthority owner.");
                return false;
            }

            if (clientAuthorityOwner != conn)
            {
                Debug.LogError("RemoveClientAuthority for " + gameObject + " has different owner.");
                return false;
            }

            clientAuthorityOwner.RemoveOwnedObject(this);
            clientAuthorityOwner = null;

            // server now has authority (this is only called on server)
            ForceAuthority(true);

            // send msg to that client
            ClientAuthorityMessage msg = new ClientAuthorityMessage
            {
                netId = netId,
                authority = false
            };
            conn.Send((short)MsgType.LocalClientAuthority, msg);

            clientAuthorityCallback?.Invoke(conn, this, false);
            return true;
        }

        public bool AssignClientAuthority(NetworkConnection conn)
        {
            if (!isServer)
            {
                Debug.LogError("AssignClientAuthority can only be call on the server for spawned objects.");
                return false;
            }
            if (!localPlayerAuthority)
            {
                Debug.LogError("AssignClientAuthority can only be used for NetworkIdentity component with LocalPlayerAuthority set.");
                return false;
            }

            if (clientAuthorityOwner != null && conn != clientAuthorityOwner)
            {
                Debug.LogError("AssignClientAuthority for " + gameObject + " already has an owner. Use RemoveClientAuthority() first.");
                return false;
            }

            if (conn == null)
            {
                Debug.LogError("AssignClientAuthority for " + gameObject + " owner cannot be null. Use RemoveClientAuthority() instead.");
                return false;
            }

            clientAuthorityOwner = conn;
            clientAuthorityOwner.AddOwnedObject(this);

            // server no longer has authority (this is called on server). Note that local client could re-acquire authority below
            ForceAuthority(false);

            // send msg to that client
            ClientAuthorityMessage msg = new ClientAuthorityMessage
            {
                netId = netId,
                authority = true
            };
            conn.Send((short)MsgType.LocalClientAuthority, msg);

            clientAuthorityCallback?.Invoke(conn, this, true);
            return true;
        }

        // marks the identity for future reset, this is because we cant reset the identity during destroy
        // as people might want to be able to read the members inside OnDestroy(), and we have no way
        // of invoking reset after OnDestroy is called.
        internal void MarkForReset()
        {
            m_Reset = true;
        }

        // if we have marked an identity for reset we do the actual reset.
        internal void Reset()
        {
            if (!m_Reset)
                return;

            m_Reset = false;
            m_IsServer = false;
            isClient = false;
            hasAuthority = false;

            netId = 0;
            isLocalPlayer = false;
            connectionToServer = null;
            connectionToClient = null;
            m_NetworkBehaviours = null;

            ClearObservers();
            clientAuthorityOwner = null;
        }


        // UNetUpdate is in hot path. caching the vars msg is really worth it to
        // avoid large amounts of allocations.
        static UpdateVarsMessage varsMessage = new UpdateVarsMessage();

        // invoked by unity runtime immediately after the regular "Update()" function.
        internal void UNetUpdate()
        {
            // SendToReady sends to all observers. no need to serialize if we
            // don't have any.
            if (observers == null || observers.Count == 0)
                return;

            // serialize all the dirty components and send (if any were dirty)
            byte[] payload = OnSerializeAllSafely(false);
            if (payload != null)
            {
                // populate cached UpdateVarsMessage and send
                varsMessage.netId = netId;
                varsMessage.payload = payload;
                NetworkServer.SendToReady(this, (short)MsgType.UpdateVars, varsMessage);
            }
        }

        // this is invoked by the UnityEngine
        public static void UNetStaticUpdate()
        {
            NetworkServer.Update();
            NetworkClient.UpdateClient();
            NetworkManager.UpdateScene();
        }
    }
}<|MERGE_RESOLUTION|>--- conflicted
+++ resolved
@@ -459,13 +459,8 @@
         // -> returns serialized data of everything dirty,  null if nothing was dirty
         internal byte[] OnSerializeAllSafely(bool initialState)
         {
-<<<<<<< HEAD
-            // reset cached writer's position
-            onSerializeWriter.Reset();
-=======
             // reset cached writer length and position
             onSerializeWriter.SetLength(0);
->>>>>>> 0114a36f
 
             if (m_NetworkBehaviours.Length > 64)
             {
