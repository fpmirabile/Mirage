using System;
using System.Collections.Generic;
using System.ComponentModel;
using System.Security.Cryptography;
using UnityEngine;
using UnityEngine.Serialization;
#if UNITY_EDITOR
using UnityEditor;
#if UNITY_2018_3_OR_NEWER
using UnityEditor.Experimental.SceneManagement;
#endif
#endif

namespace Mirror
{
    /// <summary>
    /// The NetworkIdentity identifies objects across the network, between server and clients. Its primary data is a NetworkInstanceId which is allocated by the server and then set on clients. This is used in network communications to be able to lookup game objects on different machines.
    /// </summary>
    /// <remarks>
    /// <para>The NetworkIdentity is used to synchronize information in the object with the network. Only the server should create instances of objects which have NetworkIdentity as otherwise they will not be properly connected to the system.</para>
    /// <para>For complex objects with a hierarchy of subcomponents, the NetworkIdentity must be on the root of the hierarchy. It is not supported to have multiple NetworkIdentity components on subcomponents of a hierarchy.</para>
    /// <para>NetworkBehaviour scripts require a NetworkIdentity on the game object to be able to function.</para>
    /// <para>The NetworkIdentity manages the dirty state of the NetworkBehaviours of the object. When it discovers that NetworkBehaviours are dirty, it causes an update packet to be created and sent to clients.</para>
    /// <para>The flow for serialization updates managed by the NetworkIdentity is:</para>
    /// <para>* Each NetworkBehaviour has a dirty mask. This mask is available inside OnSerialize as syncVarDirtyBits</para>
    /// <para>* Each SyncVar in a NetworkBehaviour script is assigned a bit in the dirty mask.</para>
    /// <para>* Changing the value of SyncVars causes the bit for that SyncVar to be set in the dirty mask</para>
    /// <para>* Alternatively, calling SetDirtyBit() writes directly to the dirty mask</para>
    /// <para>* NetworkIdentity objects are checked on the server as part of it&apos;s update loop</para>
    /// <para>* If any NetworkBehaviours on a NetworkIdentity are dirty, then an UpdateVars packet is created for that object</para>
    /// <para>* The UpdateVars packet is populated by calling OnSerialize on each NetworkBehaviour on the object</para>
    /// <para>* NetworkBehaviours that are NOT dirty write a zero to the packet for their dirty bits</para>
    /// <para>* NetworkBehaviours that are dirty write their dirty mask, then the values for the SyncVars that have changed</para>
    /// <para>* If OnSerialize returns true for a NetworkBehaviour, the dirty mask is reset for that NetworkBehaviour, so it will not send again until its value changes.</para>
    /// <para>* The UpdateVars packet is sent to ready clients that are observing the object</para>
    /// <para>On the client:</para>
    /// <para>* an UpdateVars packet is received for an object</para>
    /// <para>* The OnDeserialize function is called for each NetworkBehaviour script on the object</para>
    /// <para>* Each NetworkBehaviour script on the object reads a dirty mask.</para>
    /// <para>* If the dirty mask for a NetworkBehaviour is zero, the OnDeserialize functions returns without reading any more</para>
    /// <para>* If the dirty mask is non-zero value, then the OnDeserialize function reads the values for the SyncVars that correspond to the dirty bits that are set</para>
    /// <para>* If there are SyncVar hook functions, those are invoked with the value read from the stream.</para>
    /// </remarks>
    [ExecuteInEditMode]
    [DisallowMultipleComponent]
    [AddComponentMenu("Network/NetworkIdentity")]
    [HelpURL("https://mirror-networking.com/docs/Components/NetworkIdentity.html")]
    public sealed class NetworkIdentity : MonoBehaviour
    {
        // configuration
        NetworkBehaviour[] networkBehavioursCache;

        // member used to mark a identity for future reset
        // check MarkForReset for more information.
        bool reset;

        /// <summary>
        /// Returns true if running as a client and this object was spawned by a server.
        /// </summary>
        public bool isClient => client != null && client.active && netId != 0 && !serverOnly;

        /// <summary>
        /// Returns true if NetworkServer.active and server is not stopped.
        /// </summary>
        public bool isServer => server != null && server.active && netId != 0;

        /// <summary>
        /// This returns true if this object is the one that represents the player on the local machine.
        /// <para>This is set when the server has spawned an object for this particular client.</para>
        /// </summary>
        public bool isLocalPlayer => ClientScene.localPlayer == this;

        /// <summary>
        /// This returns true if this object is the authoritative player object on the client.
        /// <para>This value is determined at runtime. For most objects, authority is held by the server.</para>
        /// <para>For objects that had their authority set by AssignClientAuthority on the server, this will be true on the client that owns the object. NOT on other clients.</para>
        /// </summary>
        public bool hasAuthority { get; internal set; }

        /// <summary>
        /// The set of network connections (players) that can see this object.
        /// <para>null until OnStartServer was called. this is necessary for SendTo* to work properly in server-only mode.</para>
        /// </summary>
        public Dictionary<int, NetworkConnection> observers;

        /// <summary>
        /// Unique identifier for this particular object instance, used for tracking objects between networked clients and the server.
        /// <para>This is a unique identifier for this particular GameObject instance. Use it to track GameObjects between networked clients and the server.</para>
        /// </summary>
        public uint netId { get; internal set; }

        /// <summary>
        /// A unique identifier for NetworkIdentity objects within a scene.
        /// <para>This is used for spawning scene objects on clients.</para>
        /// </summary>
        // persistent scene id <sceneHash/32,sceneId/32> (see AssignSceneID comments)
        [FormerlySerializedAs("m_SceneId"), HideInInspector]
        public ulong sceneId;

        /// <summary>
        /// Flag to make this object only exist when the game is running as a server (or host).
        /// </summary>
        [FormerlySerializedAs("m_ServerOnly")]
        public bool serverOnly;

        /// <summary>
        /// The NetworkServer associated with this NetworkIdentity.
        /// </summary>
        public NetworkServer server { get; internal set; }

        /// <summary>
        /// The NetworkConnection associated with this NetworkIdentity. This is only valid for player objects on a local client.
        /// </summary>
        public NetworkConnection connectionToServer { get; internal set; }

        /// <summary>
        /// The NetworkClient associated with this NetworkIdentity.
        /// </summary>
        public NetworkClient client { get; internal set; }

        private NetworkConnectionToClient _connectionToClient;
        /// <summary>
        /// The NetworkConnection associated with this <see cref="NetworkIdentity">NetworkIdentity.</see> This is valid for player and other owned objects in the server.
        /// <para>Use it to return details such as the connection&apos;s identity, IP address and ready status.</para>
        /// </summary>
        public NetworkConnectionToClient connectionToClient
        {
            get => _connectionToClient;

            internal set
            {
                if (_connectionToClient != null)
                    _connectionToClient.RemoveOwnedObject(this);

                _connectionToClient = value;
                _connectionToClient?.AddOwnedObject(this);
            }
        }

        /// <summary>
        /// All spawned NetworkIdentities by netId. Available on server and client.
        /// </summary>
        public static readonly Dictionary<uint, NetworkIdentity> spawned = new Dictionary<uint, NetworkIdentity>();

        public NetworkBehaviour[] NetworkBehaviours => networkBehavioursCache = networkBehavioursCache ?? GetComponents<NetworkBehaviour>();

        [SerializeField, HideInInspector] string m_AssetId;

        // the AssetId trick:
        // - ideally we would have a serialized 'Guid m_AssetId' but Unity can't
        //   serialize it because Guid's internal bytes are private
        // - UNET used 'NetworkHash128' originally, with byte0, ..., byte16
        //   which works, but it just unnecessary extra code
        // - using just the Guid string would work, but it's 32 chars long and
        //   would then be sent over the network as 64 instead of 16 bytes
        // -> the solution is to serialize the string internally here and then
        //    use the real 'Guid' type for everything else via .assetId
        /// <summary>
        /// Unique identifier used to find the source assets when server spawns the on clients.
        /// </summary>
        public Guid assetId
        {
            get
            {
#if UNITY_EDITOR
                // This is important because sometimes OnValidate does not run (like when adding view to prefab with no child links)
                if (string.IsNullOrEmpty(m_AssetId))
                    SetupIDs();
#endif
                // convert string to Guid and use .Empty to avoid exception if
                // we would use 'new Guid("")'
                return string.IsNullOrEmpty(m_AssetId) ? Guid.Empty : new Guid(m_AssetId);
            }
            internal set
            {
                string newAssetIdString = value.ToString("N");
                if (string.IsNullOrEmpty(m_AssetId) || m_AssetId == newAssetIdString)
                {
                    m_AssetId = newAssetIdString;
                }
                else Debug.LogWarning($"SetDynamicAssetId object {this.name} already has an assetId {m_AssetId}, new asset id {newAssetIdString}");
            }
        }

        // keep track of all sceneIds to detect scene duplicates
        static readonly Dictionary<ulong, NetworkIdentity> sceneIds = new Dictionary<ulong, NetworkIdentity>();

        /// <summary>
        /// Obsolete: Use <see cref="GetSceneIdentity(ulong)" /> instead
        /// </summary>
        // Deprecated 01/23/2020
        [EditorBrowsable(EditorBrowsableState.Never), Obsolete("Use GetSceneIdentity instead")]
        public static NetworkIdentity GetSceneIdenity(ulong id) => GetSceneIdentity(id);

        /// <summary>
        /// Gets the NetworkIdentity from the sceneIds dictionary with the corresponding id
        /// </summary>
        /// <param name="id"></param>
        /// <returns>NetworkIdentity from the sceneIds dictionary</returns>
        public static NetworkIdentity GetSceneIdentity(ulong id) => sceneIds[id];

        // used when adding players
        internal void SetClientOwner(NetworkConnection conn)
        {
            // do nothing if it already has an owner
            if (connectionToClient != null && conn != connectionToClient)
            {
                Debug.LogError($"Object {this} netId={netId} already has an owner. Use RemoveClientAuthority() first", this);
                return;
            }

            // otherwise set the owner connection
            connectionToClient = (NetworkConnectionToClient)conn;
        }

        static uint nextNetworkId = 1;
        internal static uint GetNextNetworkId() => nextNetworkId++;

        /// <summary>
        /// Resets nextNetworkId = 1
        /// </summary>
        public static void ResetNextNetworkId() => nextNetworkId = 1;

        /// <summary>
        /// The delegate type for the clientAuthorityCallback.
        /// </summary>
        /// <param name="conn">The network connection that is gaining or losing authority.</param>
        /// <param name="identity">The object whose client authority status is being changed.</param>
        /// <param name="authorityState">The new state of client authority of the object for the connection.</param>
        public delegate void ClientAuthorityCallback(NetworkConnection conn, NetworkIdentity identity, bool authorityState);

        /// <summary>
        /// A callback that can be populated to be notified when the client-authority state of objects changes.
        /// <para>Whenever an object is spawned using SpawnWithClientAuthority, or the client authority status of an object is changed with AssignClientAuthority or RemoveClientAuthority, then this callback will be invoked.</para>
        /// <para>This callback is only invoked on the server.</para>
        /// </summary>
        public static event ClientAuthorityCallback clientAuthorityCallback;

        // this is used when a connection is destroyed, since the "observers" property is read-only
        internal void RemoveObserverInternal(NetworkConnection conn)
        {
            observers?.Remove(conn.connectionId);
        }

        void Awake()
        {
            // detect runtime sceneId duplicates, e.g. if a user tries to
            // Instantiate a sceneId object at runtime. if we don't detect it,
            // then the client won't know which of the two objects to use for a
            // SpawnSceneObject message, and it's likely going to be the wrong
            // object.
            //
            // This might happen if for example we have a Dungeon GameObject
            // which contains a Skeleton monster as child, and when a player
            // runs into the Dungeon we create a Dungeon Instance of that
            // Dungeon, which would duplicate a scene object.
            //
            // see also: https://github.com/vis2k/Mirror/issues/384
            if (Application.isPlaying && sceneId != 0)
            {
                if (sceneIds.TryGetValue(sceneId, out NetworkIdentity existing) && existing != this)
                {
                    Debug.LogError(name + "'s sceneId: " + sceneId.ToString("X") + " is already taken by: " + existing.name + ". Don't call Instantiate for NetworkIdentities that were in the scene since the beginning (aka scene objects). Otherwise the client won't know which object to use for a SpawnSceneObject message.");
                    Destroy(gameObject);
                }
                else
                {
                    sceneIds[sceneId] = this;
                }
            }
        }

        void OnValidate()
        {
#if UNITY_EDITOR
            SetupIDs();
#endif
        }

#if UNITY_EDITOR
        void AssignAssetID(GameObject prefab) => AssignAssetID(AssetDatabase.GetAssetPath(prefab));
        void AssignAssetID(string path) => m_AssetId = AssetDatabase.AssetPathToGUID(path);

        bool ThisIsAPrefab() => PrefabUtility.IsPartOfPrefabAsset(gameObject);

        bool ThisIsASceneObjectWithPrefabParent(out GameObject prefab)
        {
            prefab = null;

            if (!PrefabUtility.IsPartOfPrefabInstance(gameObject))
            {
                return false;
            }
            prefab = PrefabUtility.GetCorrespondingObjectFromSource(gameObject);

            if (prefab == null)
            {
                Debug.LogError("Failed to find prefab parent for scene object [name:" + gameObject.name + "]");
                return false;
            }
            return true;
        }

        static uint GetRandomUInt()
        {
            // use Crypto RNG to avoid having time based duplicates
            using (var rng = new RNGCryptoServiceProvider())
            {
                byte[] bytes = new byte[4];
                rng.GetBytes(bytes);
                return BitConverter.ToUInt32(bytes, 0);
            }
        }

        // persistent sceneId assignment
        // (because scene objects have no persistent unique ID in Unity)
        //
        // original UNET used OnPostProcessScene to assign an index based on
        // FindObjectOfType<NetworkIdentity> order.
        // -> this didn't work because FindObjectOfType order isn't deterministic.
        // -> one workaround is to sort them by sibling paths, but it can still
        //    get out of sync when we open scene2 in editor and we have
        //    DontDestroyOnLoad objects that messed with the sibling index.
        //
        // we absolutely need a persistent id. challenges:
        // * it needs to be 0 for prefabs
        //   => we set it to 0 in SetupIDs() if prefab!
        // * it needs to be only assigned in edit time, not at runtime because
        //   only the objects that were in the scene since beginning should have
        //   a scene id.
        //   => Application.isPlaying check solves that
        // * it needs to detect duplicated sceneIds after duplicating scene
        //   objects
        //   => sceneIds dict takes care of that
        // * duplicating the whole scene file shouldn't result in duplicate
        //   scene objects
        //   => buildIndex is shifted into sceneId for that.
        //   => if we have no scenes in build index then it doesn't matter
        //      because by definition a build can't switch to other scenes
        //   => if we do have scenes in build index then it will be != -1
        //   note: the duplicated scene still needs to be opened once for it to
        //          be set properly
        // * scene objects need the correct scene index byte even if the scene's
        //   build index was changed or a duplicated scene wasn't opened yet.
        //   => OnPostProcessScene is the only function that gets called for
        //      each scene before runtime, so this is where we set the scene
        //      byte.
        // * disabled scenes in build settings should result in same scene index
        //   in editor and in build
        //   => .gameObject.scene.buildIndex filters out disabled scenes by
        //      default
        // * generated sceneIds absolutely need to set scene dirty and force the
        //   user to resave.
        //   => Undo.RecordObject does that perfectly.
        // * sceneIds should never be generated temporarily for unopened scenes
        //   when building, otherwise editor and build get out of sync
        //   => BuildPipeline.isBuildingPlayer check solves that
        void AssignSceneID()
        {
            // we only ever assign sceneIds at edit time, never at runtime.
            // by definition, only the original scene objects should get one.
            // -> if we assign at runtime then server and client would generate
            //    different random numbers!
            if (Application.isPlaying)
                return;

            // no valid sceneId yet, or duplicate?
            bool duplicate = sceneIds.TryGetValue(sceneId, out NetworkIdentity existing) && existing != null && existing != this;
            if (sceneId == 0 || duplicate)
            {
                // clear in any case, because it might have been a duplicate
                sceneId = 0;

                // if a scene was never opened and we are building it, then a
                // sceneId would be assigned to build but not saved in editor,
                // resulting in them getting out of sync.
                // => don't ever assign temporary ids. they always need to be
                //    permanent
                // => throw an exception to cancel the build and let the user
                //    know how to fix it!
                if (BuildPipeline.isBuildingPlayer)
                    throw new Exception("Scene " + gameObject.scene.path + " needs to be opened and resaved before building, because the scene object " + name + " has no valid sceneId yet.");

                // if we generate the sceneId then we MUST be sure to set dirty
                // in order to save the scene object properly. otherwise it
                // would be regenerated every time we reopen the scene, and
                // upgrading would be very difficult.
                // -> Undo.RecordObject is the new EditorUtility.SetDirty!
                // -> we need to call it before changing.
                Undo.RecordObject(this, "Generated SceneId");

                // generate random sceneId part (0x00000000FFFFFFFF)
                uint randomId = GetRandomUInt();

                // only assign if not a duplicate of an existing scene id
                // (small chance, but possible)
                duplicate = sceneIds.TryGetValue(randomId, out existing) && existing != null && existing != this;
                if (!duplicate)
                {
                    sceneId = randomId;
                    //Debug.Log(name + " in scene=" + gameObject.scene.name + " sceneId assigned to: " + m_SceneId.ToString("X"));
                }
            }

            // add to sceneIds dict no matter what
            // -> even if we didn't generate anything new, because we still need
            //    existing sceneIds in there to check duplicates
            sceneIds[sceneId] = this;
        }

        // copy scene path hash into sceneId for scene objects.
        // this is the only way for scene file duplication to not contain
        // duplicate sceneIds as it seems.
        // -> sceneId before: 0x00000000AABBCCDD
        // -> then we clear the left 4 bytes, so that our 'OR' uses 0x00000000
        // -> then we OR the hash into the 0x00000000 part
        // -> buildIndex is not enough, because Editor and Build have different
        //    build indices if there are disabled scenes in build settings, and
        //    if no scene is in build settings then Editor and Build have
        //    different indices too (Editor=0, Build=-1)
        // => ONLY USE THIS FROM POSTPROCESSSCENE!
        [EditorBrowsable(EditorBrowsableState.Never)]
        public void SetSceneIdSceneHashPartInternal()
        {
            // get deterministic scene hash
            uint pathHash = (uint)gameObject.scene.path.GetStableHashCode();

            // shift hash from 0x000000FFFFFFFF to 0xFFFFFFFF00000000
            ulong shiftedHash = (ulong)pathHash << 32;

            // OR into scene id
            sceneId = (sceneId & 0xFFFFFFFF) | shiftedHash;

            // log it. this is incredibly useful to debug sceneId issues.
            if (LogFilter.Debug) Debug.Log(name + " in scene=" + gameObject.scene.name + " scene index hash(" + pathHash.ToString("X") + ") copied into sceneId: " + sceneId.ToString("X"));
        }

        void SetupIDs()
        {
            if (ThisIsAPrefab())
            {
                sceneId = 0; // force 0 for prefabs
                AssignAssetID(gameObject);
            }
            // are we currently in prefab editing mode? aka prefab stage
            // => check prefabstage BEFORE SceneObjectWithPrefabParent
            //    (fixes https://github.com/vis2k/Mirror/issues/976)
            // => if we don't check GetCurrentPrefabStage and only check
            //    GetPrefabStage(gameObject), then the 'else' case where we
            //    assign a sceneId and clear the assetId would still be
            //    triggered for prefabs. in other words: if we are in prefab
            //    stage, do not bother with anything else ever!
            else if (PrefabStageUtility.GetCurrentPrefabStage() != null)
            {
                // when modifying a prefab in prefab stage, Unity calls
                // OnValidate for that prefab and for all scene objects based on
                // that prefab.
                //
                // is this GameObject the prefab that we modify, and not just a
                // scene object based on the prefab?
                //   * GetCurrentPrefabStage = 'are we editing ANY prefab?'
                //   * GetPrefabStage(go) = 'are we editing THIS prefab?'
                if (PrefabStageUtility.GetPrefabStage(gameObject) != null)
                {
                    sceneId = 0; // force 0 for prefabs
                    //Debug.Log(name + " @ scene: " + gameObject.scene.name + " sceneid reset to 0 because CurrentPrefabStage=" + PrefabStageUtility.GetCurrentPrefabStage() + " PrefabStage=" + PrefabStageUtility.GetPrefabStage(gameObject));
                    // NOTE: might make sense to use GetPrefabStage for asset
                    //       path, but let's not touch it while it works.
                    string path = PrefabStageUtility.GetCurrentPrefabStage().prefabAssetPath;
                    AssignAssetID(path);
                }
            }
            else if (ThisIsASceneObjectWithPrefabParent(out GameObject prefab))
            {
                AssignSceneID();
                AssignAssetID(prefab);
            }
            else
            {
                AssignSceneID();
                m_AssetId = "";
            }
        }
#endif

        void OnDestroy()
        {
            // remove from sceneIds
            // -> remove with (0xFFFFFFFFFFFFFFFF) and without (0x00000000FFFFFFFF)
            //    sceneHash to be 100% safe.
            sceneIds.Remove(sceneId);
            sceneIds.Remove(sceneId & 0x00000000FFFFFFFF);

            if (isServer)
            {
                server.Destroy(gameObject);
            }
        }

        internal void OnStartServer()
        {
            // If the instance/net ID is invalid here then this is an object instantiated from a prefab and the server should assign a valid ID
            if (netId != 0)
            {
                // This object has already been spawned, this method might be called again
                // if we try to respawn all objects.  This can happen when we add a scene
                // in that case there is nothing else to do.
                return;
            }

            netId = GetNextNetworkId();
            observers = new Dictionary<int, NetworkConnection>();

            if (LogFilter.Debug) Debug.Log("OnStartServer " + this + " NetId:" + netId + " SceneId:" + sceneId);

            // add to spawned (note: the original EnableIsServer isn't needed
            // because we already set m_isServer=true above)
            spawned[netId] = this;

            foreach (NetworkBehaviour comp in NetworkBehaviours)
            {
                // an exception in OnStartServer should be caught, so that one
                // component's exception doesn't stop all other components from
                // being initialized
                // => this is what Unity does for Start() etc. too.
                //    one exception doesn't stop all the other Start() calls!
                try
                {
                    comp.OnStartServer();
                }
                catch (Exception e)
                {
                    Debug.LogError("Exception in OnStartServer:" + e.Message + " " + e.StackTrace);
                }
            }
        }

        bool clientStarted;
        internal void OnStartClient()
        {
            if (clientStarted)
                return;
            clientStarted = true;

            if (LogFilter.Debug) Debug.Log("OnStartClient " + gameObject + " netId:" + netId);
            foreach (NetworkBehaviour comp in NetworkBehaviours)
            {
                // an exception in OnStartClient should be caught, so that one
                // component's exception doesn't stop all other components from
                // being initialized
                // => this is what Unity does for Start() etc. too.
                //    one exception doesn't stop all the other Start() calls!
                try
                {
                    comp.OnStartClient(); // user implemented startup
                }
                catch (Exception e)
                {
                    Debug.LogError("Exception in OnStartClient:" + e.Message + " " + e.StackTrace);
                }
            }
        }

        private static NetworkIdentity previousLocalPlayer = null;
        internal void OnStartLocalPlayer()
        {
            if (previousLocalPlayer == this)
                return;
            previousLocalPlayer = this;

            foreach (NetworkBehaviour comp in NetworkBehaviours)
            {
                // an exception in OnStartLocalPlayer should be caught, so that
                // one component's exception doesn't stop all other components
                // from being initialized
                // => this is what Unity does for Start() etc. too.
                //    one exception doesn't stop all the other Start() calls!
                try
                {
                    comp.OnStartLocalPlayer();
                }
                catch (Exception e)
                {
                    Debug.LogError("Exception in OnStartLocalPlayer:" + e.Message + " " + e.StackTrace);
                }
            }
        }

        bool hadAuthority;
        internal void NotifyAuthority()
        {
            if (!hadAuthority && hasAuthority)
                OnStartAuthority();
            if (hadAuthority && !hasAuthority)
                OnStopAuthority();
            hadAuthority = hasAuthority;
        }

        internal void OnStartAuthority()
        {
            foreach (NetworkBehaviour comp in NetworkBehaviours)
            {
                // an exception in OnStartAuthority should be caught, so that one
                // component's exception doesn't stop all other components from
                // being initialized
                // => this is what Unity does for Start() etc. too.
                //    one exception doesn't stop all the other Start() calls!
                try
                {
                    comp.OnStartAuthority();
                }
                catch (Exception e)
                {
                    Debug.LogError("Exception in OnStartAuthority:" + e.Message + " " + e.StackTrace);
                }
            }
        }

        internal void OnStopAuthority()
        {
            foreach (NetworkBehaviour comp in NetworkBehaviours)
            {
                // an exception in OnStopAuthority should be caught, so that one
                // component's exception doesn't stop all other components from
                // being initialized
                // => this is what Unity does for Start() etc. too.
                //    one exception doesn't stop all the other Start() calls!
                try
                {
                    comp.OnStopAuthority();
                }
                catch (Exception e)
                {
                    Debug.LogError("Exception in OnStopAuthority:" + e.Message + " " + e.StackTrace);
                }
            }
        }

        internal void OnSetHostVisibility(bool visible)
        {
            foreach (NetworkBehaviour comp in NetworkBehaviours)
            {
                try
                {
                    comp.OnSetHostVisibility(visible);
                }
                catch (Exception e)
                {
                    Debug.LogError("Exception in OnSetLocalVisibility:" + e.Message + " " + e.StackTrace);
                }
            }
        }

        internal bool OnCheckObserver(NetworkConnection conn)
        {
            foreach (NetworkBehaviour comp in NetworkBehaviours)
            {
                try
                {
                    if (!comp.OnCheckObserver(conn))
                        return false;
                }
                catch (Exception e)
                {
                    Debug.LogError("Exception in OnCheckObserver:" + e.Message + " " + e.StackTrace);
                }
            }
            return true;
        }

        internal void OnNetworkDestroy()
        {
            foreach (NetworkBehaviour comp in NetworkBehaviours)
            {
                // an exception in OnNetworkDestroy should be caught, so that
                // one component's exception doesn't stop all other components
                // from being initialized
                // => this is what Unity does for Start() etc. too.
                //    one exception doesn't stop all the other Start() calls!
                try
                {
                    comp.OnNetworkDestroy();
                }
                catch (Exception e)
                {
                    Debug.LogError("Exception in OnNetworkDestroy:" + e.Message + " " + e.StackTrace);
                }
            }
        }

        ////////////////////////////////////////////////////////////////////////////////////////////////////////////////
        // random number that is unlikely to appear in a regular data stream
        const byte Barrier = 171;

        // paul: readstring bug prevention: https://issuetracker.unity3d.com/issues/unet-networkwriter-dot-write-causing-readstring-slash-readbytes-out-of-range-errors-in-clients
        // -> OnSerialize writes componentData, barrier, componentData, barrier,componentData,...
        // -> OnDeserialize carefully extracts each data, then deserializes the barrier and check it
        //    -> If we read too many or too few bytes,  the barrier is very unlikely to match
        //    -> we can properly track down errors
        bool OnSerializeSafely(NetworkBehaviour comp, NetworkWriter writer, bool initialState)
        {
            bool result = comp.OnSerialize(writer, initialState);
            if (LogFilter.Debug) { Debug.Log("OnSerializeSafely written for object=" + comp.name + " component=" + comp.GetType() + " sceneId=" + sceneId); }

            // serialize a barrier to be checked by the deserializer
            writer.WriteByte(Barrier);
            return result;
        }

        // serialize all components (or only dirty ones if not initial state)
        // -> check ownerWritten/observersWritten to know if anything was written
        internal void OnSerializeAllSafely(bool initialState, NetworkWriter ownerWriter, out int ownerWritten, NetworkWriter observersWriter, out int observersWritten)
        {
            // clear 'written' variables
            ownerWritten = observersWritten = 0;

            if (NetworkBehaviours.Length > 64)
            {
                throw new InvalidOperationException("Only 64 NetworkBehaviour components are allowed for NetworkIdentity: " + name + " because of the dirtyComponentMask");
            }

            ulong dirtyComponentsMask = GetDirtyMask(initialState);

            if (dirtyComponentsMask == 0L)
                return;

            // calculate syncMode mask at runtime. this allows users to change
            // component.syncMode while the game is running, which can be a huge
            // advantage over syncvar-based sync modes. e.g. if a player decides
            // to share or not share his inventory, or to go invisible, etc.
            //
            // (this also lets the TestSynchronizingObjects test pass because
            //  otherwise if we were to cache it in Awake, then we would call
            //  GetComponents<NetworkBehaviour> before all the test behaviours
            //  were added)
            ulong syncModeObserversMask = GetSyncModeObserversMask();

            // write regular dirty mask for owner,
            // writer 'dirty mask & syncMode==Everyone' for everyone else
            // (WritePacked64 so we don't write full 8 bytes if we don't have to)
            ownerWriter.WritePackedUInt64(dirtyComponentsMask);
            observersWriter.WritePackedUInt64(dirtyComponentsMask & syncModeObserversMask);

            foreach (NetworkBehaviour comp in NetworkBehaviours)
            {
                // is this component dirty?
                // -> always serialize if initialState so all components are included in spawn packet
                // -> note: IsDirty() is false if the component isn't dirty or sendInterval isn't elapsed yet
                if (initialState || comp.IsDirty())
                {
                    if (LogFilter.Debug) Debug.Log("OnSerializeAllSafely: " + name + " -> " + comp.GetType() + " initial=" + initialState);

                    // serialize into ownerWriter first
                    // (owner always gets everything!)
                    int startPosition = ownerWriter.Position;
                    OnSerializeSafely(comp, ownerWriter, initialState);
                    ++ownerWritten;

                    // copy into observersWriter too if SyncMode.Observers
                    // -> we copy instead of calling OnSerialize again because
                    //    we don't know what magic the user does in OnSerialize.
                    // -> it's not guaranteed that calling it twice gets the
                    //    same result
                    // -> it's not guaranteed that calling it twice doesn't mess
                    //    with the user's OnSerialize timing code etc.
                    // => so we just copy the result without touching
                    //    OnSerialize again
                    if (comp.syncMode == SyncMode.Observers)
                    {
                        var segment = ownerWriter.ToArraySegment();
                        int length = ownerWriter.Position - startPosition;
                        observersWriter.WriteBytes(segment.Array, startPosition, length);
                        ++observersWritten;
                    }
                }
            }
        }

        internal ulong GetDirtyMask(bool initialState)
        {
            // loop through all components only once and then write dirty+payload into the writer afterwards
            ulong dirtyComponentsMask = 0L;
            NetworkBehaviour[] components = NetworkBehaviours;
            for (int i = 0; i < components.Length; ++i)
            {
                NetworkBehaviour comp = components[i];
                if (initialState || comp.IsDirty())
                {
                    dirtyComponentsMask |= (ulong)(1L << i);
                }
            }

            return dirtyComponentsMask;
        }

        // a mask that contains all the components with SyncMode.Observers
        internal ulong GetSyncModeObserversMask()
        {
            // loop through all components
            ulong mask = 0UL;
            NetworkBehaviour[] components = NetworkBehaviours;
            for (int i = 0; i < NetworkBehaviours.Length; ++i)
            {
                NetworkBehaviour comp = components[i];
                if (comp.syncMode == SyncMode.Observers)
                {
                    mask |= 1UL << i;
                }
            }

            return mask;
        }

        void OnDeserializeSafely(NetworkBehaviour comp, NetworkReader reader, bool initialState)
        {

            // call OnDeserialize with a temporary reader, so that the
            // original one can't be messed with. we also wrap it in a
            // try-catch block so there's no way to mess up another
            // component's deserialization

            comp.OnDeserialize(reader, initialState);

            byte barrierData = reader.ReadByte();
            if (barrierData != Barrier)
            {
                throw new InvalidMessageException("OnDeserialize failed for: object=" + name + " component=" + comp.GetType() + " sceneId=" + sceneId + ". Possible Reasons:\n  * Do " + comp.GetType() + "'s OnSerialize and OnDeserialize calls write the same amount of data? \n  * Was there an exception in " + comp.GetType() + "'s OnSerialize/OnDeserialize code?\n  * Are the server and client the exact same project?\n  * Maybe this OnDeserialize call was meant for another GameObject? The sceneIds can easily get out of sync if the Hierarchy was modified only in the client OR the server. Try rebuilding both.\n\n");
            }
        }

        internal void OnDeserializeAllSafely(NetworkReader reader, bool initialState)
        {
            // read component dirty mask
            ulong dirtyComponentsMask = reader.ReadPackedUInt64();

            NetworkBehaviour[] components = NetworkBehaviours;
            // loop through all components and deserialize the dirty ones
            for (int i = 0; i < components.Length; ++i)
            {
                // is the dirty bit at position 'i' set to 1?
                ulong dirtyBit = (ulong)(1L << i);
                if ((dirtyComponentsMask & dirtyBit) != 0L)
                {
                    OnDeserializeSafely(components[i], reader, initialState);
                }
            }
        }

        // helper function to handle SyncEvent/Command/Rpc
        void HandleRemoteCall(int componentIndex, int functionHash, MirrorInvokeType invokeType, NetworkReader reader)
        {
            if (gameObject == null)
            {
                Debug.LogWarning(invokeType + " [" + functionHash + "] received for deleted object [netId=" + netId + "]");
                return;
            }

            // find the right component to invoke the function on
            if (0 <= componentIndex && componentIndex < NetworkBehaviours.Length)
            {
                NetworkBehaviour invokeComponent = NetworkBehaviours[componentIndex];
                if (!invokeComponent.InvokeHandlerDelegate(functionHash, invokeType, reader))
                {
                    Debug.LogError("Found no receiver for incoming " + invokeType + " [" + functionHash + "] on " + gameObject + ",  the server and client should have the same NetworkBehaviour instances [netId=" + netId + "].");
                }
            }
            else
            {
                Debug.LogWarning("Component [" + componentIndex + "] not found for [netId=" + netId + "]");
            }
        }

        // happens on client
        internal void HandleSyncEvent(int componentIndex, int eventHash, NetworkReader reader)
        {
            HandleRemoteCall(componentIndex, eventHash, MirrorInvokeType.SyncEvent, reader);
        }

        // happens on server
        internal void HandleCommand(int componentIndex, int cmdHash, NetworkReader reader)
        {
            HandleRemoteCall(componentIndex, cmdHash, MirrorInvokeType.Command, reader);
        }

        // happens on client
        internal void HandleRPC(int componentIndex, int rpcHash, NetworkReader reader)
        {
            HandleRemoteCall(componentIndex, rpcHash, MirrorInvokeType.ClientRpc, reader);
        }

        internal void ClearObservers()
        {
            if (observers != null)
            {
                foreach (NetworkConnection conn in observers.Values)
                {
                    conn.RemoveFromVisList(this, true);
                }
                observers.Clear();
            }
        }

        internal void AddObserver(NetworkConnection conn)
        {
            if (observers == null)
            {
                Debug.LogError("AddObserver for " + gameObject + " observer list is null");
                return;
            }

            if (observers.ContainsKey(conn.connectionId))
            {
                // if we try to add a connectionId that was already added, then
                // we may have generated one that was already in use.
                return;
            }

            if (LogFilter.Debug) Debug.Log("Added observer " + conn.address + " added for " + gameObject);

            observers[conn.connectionId] = conn;
            conn.AddToVisList(this);
        }

        // helper function to call OnRebuildObservers in all components
        // -> HashSet is passed in so we can cache it!
        // -> returns true if any of the components implemented
        //    OnRebuildObservers, false otherwise
        // -> initialize is true on first rebuild, false on consecutive rebuilds
        internal bool GetNewObservers(HashSet<NetworkConnection> observersSet, bool initialize)
        {
            bool rebuildOverwritten = false;
            observersSet.Clear();

            foreach (NetworkBehaviour comp in NetworkBehaviours)
            {
                rebuildOverwritten |= comp.OnRebuildObservers(observersSet, initialize);
            }

            return rebuildOverwritten;
        }

        // helper function to add all server connections as observers.
        // this is used if none of the components provides their own
        // OnRebuildObservers function.
        internal void AddAllReadyServerConnectionsToObservers()
        {
            // add all server connections
            foreach (NetworkConnection conn in NetworkServer.connections.Values)
            {
                if (conn.isReady)
                    AddObserver(conn);
            }

            // add local host connection (if any)
            if (NetworkServer.localConnection != null && NetworkServer.localConnection.isReady)
            {
                AddObserver(NetworkServer.localConnection);
            }
        }

        static readonly HashSet<NetworkConnection> newObservers = new HashSet<NetworkConnection>();

        /// <summary>
        /// This causes the set of players that can see this object to be rebuild. The OnRebuildObservers callback function will be invoked on each NetworkBehaviour.
        /// </summary>
        /// <param name="initialize">True if this is the first time.</param>
        public void RebuildObservers(bool initialize)
        {
            if (observers == null)
                return;

            bool changed = false;

            // call OnRebuildObservers function in all components
            bool rebuildOverwritten = GetNewObservers(newObservers, initialize);

            // if player connection: ensure player always see himself no matter what.
            // -> fixes https://github.com/vis2k/Mirror/issues/692 where a
            //    player might teleport out of the ProximityChecker's cast,
            //    losing the own connection as observer.
            if (connectionToClient != null && connectionToClient.isReady)
            {
                newObservers.Add(connectionToClient);
            }

            // if no component implemented OnRebuildObservers, then add all
            // server connections.
            if (!rebuildOverwritten)
            {
                // only add all connections when rebuilding the first time.
                // second time we just keep them without rebuilding anything.
                if (initialize)
                {
<<<<<<< HEAD
                    foreach (NetworkConnection conn in server.connections.Values)
                    {
                        if (conn.isReady)
                            AddObserver(conn);
                    }

                    if (server.localConnection != null && server.localConnection.isReady)
                    {
                        AddObserver(server.localConnection);
                    }
=======
                    AddAllReadyServerConnectionsToObservers();
>>>>>>> 549c729a
                }
                return;
            }

            // apply changes from rebuild
            foreach (NetworkConnection conn in newObservers)
            {
                if (conn == null)
                {
                    continue;
                }

                if (!conn.isReady)
                {
                    if (LogFilter.Debug) Debug.Log("Observer is not ready for " + gameObject + " " + conn);
                    continue;
                }

                if (initialize || !observers.ContainsKey(conn.connectionId))
                {
                    // new observer
                    conn.AddToVisList(this);
                    if (LogFilter.Debug) Debug.Log("New Observer for " + gameObject + " " + conn);
                    changed = true;
                }
            }

            foreach (NetworkConnection conn in observers.Values)
            {
                if (!newObservers.Contains(conn))
                {
                    // removed observer
                    conn.RemoveFromVisList(this, false);
                    if (LogFilter.Debug) Debug.Log("Removed Observer for " + gameObject + " " + conn);
                    changed = true;
                }
            }

            // special case for host mode: we use SetHostVisibility to hide
            // NetworkIdentities that aren't in observer range from host.
            // this is what games like Dota/Counter-Strike do too, where a host
            // does NOT see all players by default. they are in memory, but
            // hidden to the host player.
            //
            // this code is from UNET, it's a bit strange but it works:
            // * it hides newly connected identities in host mode
            //   => that part was the intended behaviour
            // * it hides ALL NetworkIdentities in host mode when the host
            //   connects but hasn't selected a character yet
            //   => this only works because we have no .localConnection != null
            //      check. at this stage, localConnection is null because
            //      StartHost starts the server first, then calls this code,
            //      then starts the client and sets .localConnection. so we can
            //      NOT add a null check without breaking host visibility here.
            // * it hides ALL NetworkIdentities in server-only mode because
            //   observers never contain the 'null' .localConnection
            //   => that was not intended, but let's keep it as it is so we
            //      don't break anything in host mode. it's way easier than
            //      iterating all identities in a special function in StartHost.
            if (initialize)
            {
                if (!newObservers.Contains(server.localConnection))
                {
                    OnSetHostVisibility(false);
                }
            }

            if (changed)
            {
                observers.Clear();
                foreach (NetworkConnection conn in newObservers)
                {
                    if (conn.isReady)
                        observers.Add(conn.connectionId, conn);
                }
            }
        }

        /// <summary>
        /// Assign control of an object to a client via the client's <see cref="NetworkConnection">NetworkConnection.</see>
        /// <para>This causes hasAuthority to be set on the client that owns the object, and NetworkBehaviour.OnStartAuthority will be called on that client. This object then will be in the NetworkConnection.clientOwnedObjects list for the connection.</para>
        /// <para>Authority can be removed with RemoveClientAuthority. Only one client can own an object at any time. This does not need to be called for player objects, as their authority is setup automatically.</para>
        /// </summary>
        /// <param name="conn">	The connection of the client to assign authority to.</param>
        public void AssignClientAuthority(NetworkConnection conn)
        {
            if (!isServer)
            {
                throw new InvalidOperationException("AssignClientAuthority can only be called on the server for spawned objects");
            }

            if (conn == null)
            {
                throw new InvalidOperationException("AssignClientAuthority for " + gameObject + " owner cannot be null. Use RemoveClientAuthority() instead");
            }

            if (connectionToClient != null && conn != connectionToClient)
            {
                throw new InvalidOperationException("AssignClientAuthority for " + gameObject + " already has an owner. Use RemoveClientAuthority() first");
            }

            SetClientOwner(conn);

            // The client will match to the existing object
            // update all variables and assign authority
            server.SendSpawnMessage(this, conn);

            clientAuthorityCallback?.Invoke(conn, this, true);
        }

        // Deprecated 09/25/2019
        /// <summary>
        /// Removes ownership for an object.
        /// <para>This applies to objects that had authority set by AssignClientAuthority, or <see cref="NetworkServer.Spawn">NetworkServer.Spawn</see> with a NetworkConnection parameter included.</para>
        /// <para>Authority cannot be removed for player objects.</para>
        /// </summary>
        public void RemoveClientAuthority()
        {
            if (!isServer)
            {
                throw new InvalidOperationException("RemoveClientAuthority can only be called on the server for spawned objects");
            }

            if (connectionToClient?.identity == this)
            {
                throw new InvalidOperationException("RemoveClientAuthority cannot remove authority for a player object");
            }

            if (connectionToClient != null)
            {
                clientAuthorityCallback?.Invoke(connectionToClient, this, false);

                NetworkConnectionToClient previousOwner = connectionToClient;

                connectionToClient = null;

                // we need to resynchronize the entire object
                // so just spawn it again,
                // the client will not create a new instance,  it will simply
                // reset all variables and remove authority
                server.SendSpawnMessage(this, previousOwner);

                connectionToClient = null;
            }
        }

        // marks the identity for future reset, this is because we cant reset the identity during destroy
        // as people might want to be able to read the members inside OnDestroy(), and we have no way
        // of invoking reset after OnDestroy is called.
        internal void MarkForReset() => reset = true;

        // check if it was marked for reset
        internal bool IsMarkedForReset() => reset;

        // if we have marked an identity for reset we do the actual reset.
        internal void Reset()
        {
            if (!reset)
                return;

            clientStarted = false;
            reset = false;

            netId = 0;
            server = null;
            client = null;
            connectionToServer = null;
            connectionToClient = null;
            networkBehavioursCache = null;

            ClearObservers();
        }

        // MirrorUpdate is a hot path. Caching the vars msg is really worth it to
        // avoid large amounts of allocations.
        static UpdateVarsMessage varsMessage = new UpdateVarsMessage();

        // invoked by NetworkServer during Update()
        internal void ServerUpdate()
        {
            if (observers != null && observers.Count > 0)
            {
                // one writer for owner, one for observers
                using (PooledNetworkWriter ownerWriter = NetworkWriterPool.GetWriter(), observersWriter = NetworkWriterPool.GetWriter())
                {
                    // serialize all the dirty components and send (if any were dirty)
                    OnSerializeAllSafely(false, ownerWriter, out int ownerWritten, observersWriter, out int observersWritten);
                    if (ownerWritten > 0 || observersWritten > 0)
                    {
                        // populate cached UpdateVarsMessage and send
                        varsMessage.netId = netId;

                        // send ownerWriter to owner
                        // (only if we serialized anything for owner)
                        // (only if there is a connection (e.g. if not a monster),
                        //  and if connection is ready because we use SendToReady
                        //  below too)
                        if (ownerWritten > 0)
                        {
                            varsMessage.payload = ownerWriter.ToArraySegment();
                            if (connectionToClient != null && connectionToClient.isReady)
                                server.SendToClientOfPlayer(this, varsMessage);
                        }

                        // send observersWriter to everyone but owner
                        // (only if we serialized anything for observers)
                        if (observersWritten > 0)
                        {
                            varsMessage.payload = observersWriter.ToArraySegment();
                            server.SendToReady(this, varsMessage, false);
                        }

                        // clear dirty bits only for the components that we serialized
                        // DO NOT clean ALL component's dirty bits, because
                        // components can have different syncIntervals and we don't
                        // want to reset dirty bits for the ones that were not
                        // synced yet.
                        // (we serialized only the IsDirty() components, or all of
                        //  them if initialState. clearing the dirty ones is enough.)
                        ClearDirtyComponentsDirtyBits();
                    }
                }
            }
            else
            {
                // clear all component's dirty bits.
                // it would be spawned on new observers anyway.
                ClearAllComponentsDirtyBits();
            }
        }

        // clear all component's dirty bits no matter what
        internal void ClearAllComponentsDirtyBits()
        {
            foreach (NetworkBehaviour comp in NetworkBehaviours)
            {
                comp.ClearAllDirtyBits();
            }
        }

        // clear only dirty component's dirty bits. ignores components which
        // may be dirty but not ready to be synced yet (because of syncInterval)
        internal void ClearDirtyComponentsDirtyBits()
        {
            foreach (NetworkBehaviour comp in NetworkBehaviours)
            {
                if (comp.IsDirty())
                {
                    comp.ClearAllDirtyBits();
                }
            }
        }
    }
}<|MERGE_RESOLUTION|>--- conflicted
+++ resolved
@@ -945,16 +945,16 @@
         internal void AddAllReadyServerConnectionsToObservers()
         {
             // add all server connections
-            foreach (NetworkConnection conn in NetworkServer.connections.Values)
+            foreach (NetworkConnection conn in server.connections.Values)
             {
                 if (conn.isReady)
                     AddObserver(conn);
             }
 
             // add local host connection (if any)
-            if (NetworkServer.localConnection != null && NetworkServer.localConnection.isReady)
-            {
-                AddObserver(NetworkServer.localConnection);
+            if (server.localConnection != null && server.localConnection.isReady)
+            {
+                AddObserver(server.localConnection);
             }
         }
 
@@ -991,20 +991,7 @@
                 // second time we just keep them without rebuilding anything.
                 if (initialize)
                 {
-<<<<<<< HEAD
-                    foreach (NetworkConnection conn in server.connections.Values)
-                    {
-                        if (conn.isReady)
-                            AddObserver(conn);
-                    }
-
-                    if (server.localConnection != null && server.localConnection.isReady)
-                    {
-                        AddObserver(server.localConnection);
-                    }
-=======
                     AddAllReadyServerConnectionsToObservers();
->>>>>>> 549c729a
                 }
                 return;
             }
