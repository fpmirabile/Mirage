--- conflicted
+++ resolved
@@ -113,14 +113,12 @@
         /// </summary>
         public NetworkConnection connectionToServer { get; internal set; }
 
-<<<<<<< HEAD
         /// <summary>
         /// The NetworkClient associated with this NetworkIdentity.
         /// </summary>
         public NetworkClient client { get; internal set; }
-=======
+        
         NetworkConnectionToClient _connectionToClient;
->>>>>>> 20a2d09d
 
         /// <summary>
         /// The NetworkConnection associated with this <see cref="NetworkIdentity">NetworkIdentity.</see> This is valid for player and other owned objects in the server.
