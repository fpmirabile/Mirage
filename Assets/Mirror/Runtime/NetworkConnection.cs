using System;
using System.Collections.Generic;
using UnityEngine;

namespace Mirror
{
    /// <summary>
    /// A High level network connection. This is used for connections from client-to-server and for connection from server-to-client.
    /// </summary>
    /// <remarks>
    /// <para>A NetworkConnection corresponds to a specific connection for a host in the transport layer. It has a connectionId that is assigned by the transport layer and passed to the Initialize function.</para>
    /// <para>A NetworkClient has one NetworkConnection. A NetworkServerSimple manages multiple NetworkConnections. The NetworkServer has multiple "remote" connections and a "local" connection for the local client.</para>
    /// <para>The NetworkConnection class provides message sending and handling facilities. For sending data over a network, there are methods to send message objects, byte arrays, and NetworkWriter objects. To handle data arriving from the network, handler functions can be registered for message Ids, byte arrays can be processed by HandleBytes(), and NetworkReader object can be processed by HandleReader().</para>
    /// <para>NetworkConnection objects also act as observers for networked objects. When a connection is an observer of a networked object with a NetworkIdentity, then the object will be visible to corresponding client for the connection, and incremental state changes will be sent to the client.</para>
    /// <para>There are many virtual functions on NetworkConnection that allow its behaviour to be customized. NetworkClient and NetworkServer can both be made to instantiate custom classes derived from NetworkConnection by setting their networkConnectionClass member variable.</para>
    /// </remarks>
    public abstract class NetworkConnection : IDisposable
    {
        readonly HashSet<NetworkIdentity> visList = new HashSet<NetworkIdentity>();

        Dictionary<int, NetworkMessageDelegate> messageHandlers;

        /// <summary>
        /// Unique identifier for this connection that is assigned by the transport layer.
        /// </summary>
        /// <remarks>
        /// <para>On a server, this Id is unique for every connection on the server. On a client this Id is local to the client, it is not the same as the Id on the server for this connection.</para>
        /// <para>Transport layers connections begin at one. So on a client with a single connection to a server, the connectionId of that connection will be one. In NetworkServer, the connectionId of the local connection is zero.</para>
        /// <para>Clients do not know their connectionId on the server, and do not know the connectionId of other clients on the server.</para>
        /// </remarks>
        public readonly int connectionId;

        /// <summary>
        /// Flag that indicates the client has been authenticated.
        /// </summary>
        public bool isAuthenticated;

        /// <summary>
        /// General purpose object to hold authentication data, character selection, tokens, etc.
        /// associated with the connection for reference after Authentication completes.
        /// </summary>
        public object authenticationData;

        /// <summary>
        /// Flag that tells if the connection has been marked as "ready" by a client calling ClientScene.Ready().
        /// <para>This property is read-only. It is set by the system on the client when ClientScene.Ready() is called, and set by the system on the server when a ready message is received from a client.</para>
        /// <para>A client that is ready is sent spawned objects by the server and updates to the state of spawned objects. A client that is not ready is not sent spawned objects.</para>
        /// </summary>
        public bool isReady;

        /// <summary>
        /// The IP address / URL / FQDN associated with the connection.
        /// Can be useful for a game master to do IP Bans etc.
        /// </summary>
        public abstract string address { get; }

        /// <summary>
        /// The last time that a message was received on this connection.
        /// <para>This includes internal system messages (such as Commands and ClientRpc calls) and user messages.</para>
        /// </summary>
        public float lastMessageTime;

        /// <summary>
<<<<<<< HEAD
=======
        /// Obsolete: use <see cref="identity"/> instead
        /// </summary>
        // Deprecated 09/18/2019
        [EditorBrowsable(EditorBrowsableState.Never), Obsolete("Use NetworkConnection.identity instead")]
        public NetworkIdentity playerController
        {
            get
            {
                return identity;
            }
            internal set
            {
                identity = value;
            }
        }

        /// <summary>
>>>>>>> 01b2ed9d
        /// The NetworkIdentity for this connection.
        /// </summary>
        public NetworkIdentity identity { get; internal set; }

        /// <summary>
        /// A list of the NetworkIdentity objects owned by this connection. This list is read-only.
        /// <para>This includes the player object for the connection - if it has localPlayerAutority set, and any objects spawned with local authority or set with AssignLocalAuthority.</para>
        /// <para>This list can be used to validate messages from clients, to ensure that clients are only trying to control objects that they own.</para>
        /// </summary>
        // IMPORTANT: this needs to be <NetworkIdentity>, not <uint netId>. fixes a bug where DestroyOwnedObjects wouldn't find
        //            the netId anymore: https://github.com/vis2k/Mirror/issues/1380 . Works fine with NetworkIdentity pointers though.
        public readonly HashSet<NetworkIdentity> clientOwnedObjects = new HashSet<NetworkIdentity>();

        /// <summary>
        /// Setting this to true will log the contents of network message to the console.
        /// </summary>
        /// <remarks>
        /// <para>Warning: this can be a lot of data and can be very slow. Both incoming and outgoing messages are logged. The format of the logs is:</para>
        /// <para>ConnectionSend con:1 bytes:11 msgId:5 FB59D743FD120000000000 ConnectionRecv con:1 bytes:27 msgId:8 14F21000000000016800AC3FE090C240437846403CDDC0BD3B0000</para>
        /// <para>Note that these are application-level network messages, not protocol-level packets. There will typically be multiple network messages combined in a single protocol packet.</para>
        /// </remarks>
        public bool logNetworkMessages;

<<<<<<< HEAD
=======
        // this is always true for regular connections, false for local
        // connections because it's set in the constructor and never reset.
        // Deprecated 02/26/2019
        [EditorBrowsable(EditorBrowsableState.Never), Obsolete("isConnected will be removed because it's pointless. A NetworkConnection is always connected.")]
        public bool isConnected { get; protected set; }

        // this is always 0 for regular connections, -1 for local
        // connections because it's set in the constructor and never reset.
        // Deprecated 02/26/2019
        [EditorBrowsable(EditorBrowsableState.Never), Obsolete("hostId will be removed because it's not needed ever since we removed LLAPI as default. It's always 0 for regular connections and -1 for local connections. Use connection.GetType() == typeof(NetworkConnection) to check if it's a regular or local connection.")]
        public int hostId = -1;

>>>>>>> 01b2ed9d
        /// <summary>
        /// Creates a new NetworkConnection with the specified address
        /// </summary>
        internal NetworkConnection()
        {
        }

        /// <summary>
        /// Creates a new NetworkConnection with the specified address and connectionId
        /// </summary>
        /// <param name="networkConnectionId"></param>
        internal NetworkConnection(int networkConnectionId)
        {
            connectionId = networkConnectionId;
        }

        ~NetworkConnection()
        {
            Dispose(false);
        }

        /// <summary>
        /// Disposes of this connection, releasing channel buffers that it holds.
        /// </summary>
        public void Dispose()
        {
            Dispose(true);
            // Take yourself off the Finalization queue
            // to prevent finalization code for this object
            // from executing a second time.
            GC.SuppressFinalize(this);
        }

        protected virtual void Dispose(bool disposing)
        {
            clientOwnedObjects.Clear();
        }

        /// <summary>
        /// Disconnects this connection.
        /// </summary>
        public abstract void Disconnect();

        internal void SetHandlers(Dictionary<int, NetworkMessageDelegate> handlers)
        {
            messageHandlers = handlers;
        }

        // Deprecated 04/09/2019
        /// <summary>
<<<<<<< HEAD
=======
        /// Obsolete: Use <see cref="NetworkClient.RegisterHandler{T}"/> or <see cref="NetworkServer.RegisterHandler{T}"/> instead
        /// </summary>
        [EditorBrowsable(EditorBrowsableState.Never), Obsolete("Use NetworkClient/NetworkServer.RegisterHandler<T> instead")]
        public void RegisterHandler(short msgType, NetworkMessageDelegate handler)
        {
            if (messageHandlers.ContainsKey(msgType))
            {
                if (LogFilter.Debug) Debug.Log("NetworkConnection.RegisterHandler replacing " + msgType);
            }
            messageHandlers[msgType] = handler;
        }

        // Deprecated 04/09/2019
        /// <summary>
        /// Obsolete: Use <see cref="NetworkClient.UnregisterHandler{T}"/> and <see cref="NetworkServer.UnregisterHandler{T}"/> instead
        /// </summary>
        [EditorBrowsable(EditorBrowsableState.Never), Obsolete("Use NetworkClient/NetworkServer.UnregisterHandler<T> instead")]
        public void UnregisterHandler(short msgType)
        {
            messageHandlers.Remove(msgType);
        }

        // Deprecated 03/03/2019
        /// <summary>
        /// Obsolete: use <see cref="Send{T}(T, int)"/> instead
        /// </summary>
        [EditorBrowsable(EditorBrowsableState.Never), Obsolete("use Send<T>(msg, channelId) instead")]
        public bool Send(int msgType, MessageBase msg, int channelId = Channels.DefaultReliable)
        {
            // pack message and send
            byte[] message = MessagePacker.PackMessage(msgType, msg);
            return Send(new ArraySegment<byte>(message), channelId);
        }

        /// <summary>
>>>>>>> 01b2ed9d
        /// This sends a network message with a message ID on the connection. This message is sent on channel zero, which by default is the reliable channel.
        /// </summary>
        /// <typeparam name="T">The message type to unregister.</typeparam>
        /// <param name="msg">The message to send.</param>
        /// <param name="channelId">The transport layer channel to send on.</param>
        /// <returns></returns>
        public bool Send<T>(T msg, int channelId = Channels.DefaultReliable) where T : IMessageBase
        {
            using (PooledNetworkWriter writer = NetworkWriterPool.GetWriter())
            {
                // pack message and send allocation free
                MessagePacker.Pack(msg, writer);
                NetworkDiagnostics.OnSend(msg, channelId, writer.Position, 1);
                bool result = Send(writer.ToArraySegment(), channelId);

                return result;
            }
        }

        // validate packet size before sending. show errors if too big/small.
        // => it's best to check this here, we can't assume that all transports
        //    would check max size and show errors internally. best to do it
        //    in one place in hlapi.
        // => it's important to log errors, so the user knows what went wrong.
        protected internal static bool ValidatePacketSize(ArraySegment<byte> segment, int channelId)
        {
            if (segment.Count > Transport.activeTransport.GetMaxPacketSize(channelId))
            {
                Debug.LogError("NetworkConnection.ValidatePacketSize: cannot send packet larger than " + Transport.activeTransport.GetMaxPacketSize(channelId) + " bytes");
                return false;
            }

            if (segment.Count == 0)
            {
                // zero length packets getting into the packet queues are bad.
                Debug.LogError("NetworkConnection.ValidatePacketSize: cannot send zero bytes");
                return false;
            }

            // good size
            return true;
        }

        // internal because no one except Mirror should send bytes directly to
        // the client. they would be detected as a message. send messages instead.
        internal abstract bool Send(ArraySegment<byte> segment, int channelId = Channels.DefaultReliable);

        public override string ToString()
        {
            return $"connection({connectionId})";
        }

        internal void AddToVisList(NetworkIdentity identity)
        {
            visList.Add(identity);

            // spawn identity for this conn
            identity.server.ShowForConnection(identity, this);
        }

        internal void RemoveFromVisList(NetworkIdentity identity, bool isDestroyed)
        {
            visList.Remove(identity);

            if (!isDestroyed)
            {
                // hide identity for this conn
                identity.server.HideForConnection(identity, this);
            }
        }

        internal void RemoveObservers()
        {
            foreach (NetworkIdentity identity in visList)
            {
                identity.RemoveObserverInternal(this);
            }
            visList.Clear();
        }

<<<<<<< HEAD
=======
        // Deprecated 04/03/2019
        /// <summary>
        /// Obsolete: Use <see cref="InvokeHandler(int, NetworkReader, int)"/> instead
        /// </summary>
        [EditorBrowsable(EditorBrowsableState.Never), Obsolete("Use InvokeHandler<T> instead")]
        public bool InvokeHandlerNoData(int msgType)
        {
            return InvokeHandler(msgType, null, -1);
        }

>>>>>>> 01b2ed9d
        internal bool InvokeHandler(int msgType, NetworkReader reader, int channelId)
        {
            if (messageHandlers.TryGetValue(msgType, out NetworkMessageDelegate msgDelegate))
            {
                msgDelegate(this, reader, channelId);
                return true;
            }
            Debug.LogError("Unknown message ID " + msgType + " " + this);
            return false;
        }

        /// <summary>
        /// This function invokes the registered handler function for a message.
        /// <para>Network connections used by the NetworkClient and NetworkServer use this function for handling network messages.</para>
        /// </summary>
        /// <typeparam name="T">The message type to unregister.</typeparam>
        /// <param name="msg">The message object to process.</param>
        /// <returns></returns>
        public bool InvokeHandler<T>(T msg, int channelId) where T : IMessageBase
        {
            // get writer from pool
            using (PooledNetworkWriter writer = NetworkWriterPool.GetWriter())
            {
                // if it is a value type,  just use typeof(T) to avoid boxing
                // this works because value types cannot be derived
                // if it is a reference type (for example IMessageBase),
                // ask the message for the real type
                int msgType = MessagePacker.GetId(typeof(T).IsValueType ? typeof(T) : msg.GetType());

                MessagePacker.Pack(msg, writer);
                ArraySegment<byte> segment = writer.ToArraySegment();
                using (PooledNetworkReader networkReader = NetworkReaderPool.GetReader(segment))
                    return InvokeHandler(msgType, networkReader, channelId);
            }
        }

        // note: original HLAPI HandleBytes function handled >1 message in a while loop, but this wasn't necessary
        //       anymore because NetworkServer/NetworkClient Update both use while loops to handle >1 data events per
        //       frame already.
        //       -> in other words, we always receive 1 message per Receive call, never two.
        //       -> can be tested easily with a 1000ms send delay and then logging amount received in while loops here
        //          and in NetworkServer/Client Update. HandleBytes already takes exactly one.
        /// <summary>
        /// This function allows custom network connection classes to process data from the network before it is passed to the application.
        /// </summary>
        /// <param name="buffer">The data received.</param>
        internal void TransportReceive(ArraySegment<byte> buffer, int channelId)
        {
            // unpack message
<<<<<<< HEAD
            var networkReader = NetworkReaderPool.GetReader(buffer);
            if (MessagePacker.UnpackMessage(networkReader, out int msgType))
=======
            using (PooledNetworkReader networkReader = NetworkReaderPool.GetReader(buffer))
>>>>>>> 01b2ed9d
            {
                if (MessagePacker.UnpackMessage(networkReader, out int msgType))
                {
                    // logging
                    if (logNetworkMessages) Debug.Log("ConnectionRecv " + this + " msgType:" + msgType + " content:" + BitConverter.ToString(buffer.Array, buffer.Offset, buffer.Count));

                    // try to invoke the handler for that message
                    if (InvokeHandler(msgType, networkReader, channelId))
                    {
                        lastMessageTime = Time.time;
                    }
                }
                else
                {
                    Debug.LogError("Closed connection: " + this + ". Invalid message header.");
                    Disconnect();
                }
            }
        }

        internal void AddOwnedObject(NetworkIdentity obj)
        {
            clientOwnedObjects.Add(obj);
        }

        internal void RemoveOwnedObject(NetworkIdentity obj)
        {
            clientOwnedObjects.Remove(obj);
        }

        internal void DestroyOwnedObjects()
        {
            // create a copy because the list might be modified when destroying
            var tmp = new HashSet<NetworkIdentity>(clientOwnedObjects);
            foreach (NetworkIdentity netIdentity in tmp)
            {
                if (netIdentity != null)
                {
                    identity.server.Destroy(netIdentity.gameObject);
                }
            }

            // clear the hashset because we destroyed them all
            clientOwnedObjects.Clear();
        }
    }
}<|MERGE_RESOLUTION|>--- conflicted
+++ resolved
@@ -61,26 +61,6 @@
         public float lastMessageTime;
 
         /// <summary>
-<<<<<<< HEAD
-=======
-        /// Obsolete: use <see cref="identity"/> instead
-        /// </summary>
-        // Deprecated 09/18/2019
-        [EditorBrowsable(EditorBrowsableState.Never), Obsolete("Use NetworkConnection.identity instead")]
-        public NetworkIdentity playerController
-        {
-            get
-            {
-                return identity;
-            }
-            internal set
-            {
-                identity = value;
-            }
-        }
-
-        /// <summary>
->>>>>>> 01b2ed9d
         /// The NetworkIdentity for this connection.
         /// </summary>
         public NetworkIdentity identity { get; internal set; }
@@ -104,21 +84,6 @@
         /// </remarks>
         public bool logNetworkMessages;
 
-<<<<<<< HEAD
-=======
-        // this is always true for regular connections, false for local
-        // connections because it's set in the constructor and never reset.
-        // Deprecated 02/26/2019
-        [EditorBrowsable(EditorBrowsableState.Never), Obsolete("isConnected will be removed because it's pointless. A NetworkConnection is always connected.")]
-        public bool isConnected { get; protected set; }
-
-        // this is always 0 for regular connections, -1 for local
-        // connections because it's set in the constructor and never reset.
-        // Deprecated 02/26/2019
-        [EditorBrowsable(EditorBrowsableState.Never), Obsolete("hostId will be removed because it's not needed ever since we removed LLAPI as default. It's always 0 for regular connections and -1 for local connections. Use connection.GetType() == typeof(NetworkConnection) to check if it's a regular or local connection.")]
-        public int hostId = -1;
-
->>>>>>> 01b2ed9d
         /// <summary>
         /// Creates a new NetworkConnection with the specified address
         /// </summary>
@@ -169,44 +134,6 @@
 
         // Deprecated 04/09/2019
         /// <summary>
-<<<<<<< HEAD
-=======
-        /// Obsolete: Use <see cref="NetworkClient.RegisterHandler{T}"/> or <see cref="NetworkServer.RegisterHandler{T}"/> instead
-        /// </summary>
-        [EditorBrowsable(EditorBrowsableState.Never), Obsolete("Use NetworkClient/NetworkServer.RegisterHandler<T> instead")]
-        public void RegisterHandler(short msgType, NetworkMessageDelegate handler)
-        {
-            if (messageHandlers.ContainsKey(msgType))
-            {
-                if (LogFilter.Debug) Debug.Log("NetworkConnection.RegisterHandler replacing " + msgType);
-            }
-            messageHandlers[msgType] = handler;
-        }
-
-        // Deprecated 04/09/2019
-        /// <summary>
-        /// Obsolete: Use <see cref="NetworkClient.UnregisterHandler{T}"/> and <see cref="NetworkServer.UnregisterHandler{T}"/> instead
-        /// </summary>
-        [EditorBrowsable(EditorBrowsableState.Never), Obsolete("Use NetworkClient/NetworkServer.UnregisterHandler<T> instead")]
-        public void UnregisterHandler(short msgType)
-        {
-            messageHandlers.Remove(msgType);
-        }
-
-        // Deprecated 03/03/2019
-        /// <summary>
-        /// Obsolete: use <see cref="Send{T}(T, int)"/> instead
-        /// </summary>
-        [EditorBrowsable(EditorBrowsableState.Never), Obsolete("use Send<T>(msg, channelId) instead")]
-        public bool Send(int msgType, MessageBase msg, int channelId = Channels.DefaultReliable)
-        {
-            // pack message and send
-            byte[] message = MessagePacker.PackMessage(msgType, msg);
-            return Send(new ArraySegment<byte>(message), channelId);
-        }
-
-        /// <summary>
->>>>>>> 01b2ed9d
         /// This sends a network message with a message ID on the connection. This message is sent on channel zero, which by default is the reliable channel.
         /// </summary>
         /// <typeparam name="T">The message type to unregister.</typeparam>
@@ -287,19 +214,6 @@
             visList.Clear();
         }
 
-<<<<<<< HEAD
-=======
-        // Deprecated 04/03/2019
-        /// <summary>
-        /// Obsolete: Use <see cref="InvokeHandler(int, NetworkReader, int)"/> instead
-        /// </summary>
-        [EditorBrowsable(EditorBrowsableState.Never), Obsolete("Use InvokeHandler<T> instead")]
-        public bool InvokeHandlerNoData(int msgType)
-        {
-            return InvokeHandler(msgType, null, -1);
-        }
-
->>>>>>> 01b2ed9d
         internal bool InvokeHandler(int msgType, NetworkReader reader, int channelId)
         {
             if (messageHandlers.TryGetValue(msgType, out NetworkMessageDelegate msgDelegate))
@@ -349,12 +263,7 @@
         internal void TransportReceive(ArraySegment<byte> buffer, int channelId)
         {
             // unpack message
-<<<<<<< HEAD
-            var networkReader = NetworkReaderPool.GetReader(buffer);
-            if (MessagePacker.UnpackMessage(networkReader, out int msgType))
-=======
             using (PooledNetworkReader networkReader = NetworkReaderPool.GetReader(buffer))
->>>>>>> 01b2ed9d
             {
                 if (MessagePacker.UnpackMessage(networkReader, out int msgType))
                 {
