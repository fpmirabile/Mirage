--- conflicted
+++ resolved
@@ -214,11 +214,7 @@
 
         // this is like SendToReady - but it doesn't check the ready flag on the connection.
         // this is used for ObjectDestroy messages.
-<<<<<<< HEAD
         void SendToObservers<T>(NetworkIdentity identity, T msg, int channelId = Channels.DefaultReliable) where T : IMessageBase
-=======
-        static void SendToObservers<T>(NetworkIdentity identity, T msg, int channelId = Channels.DefaultReliable) where T : IMessageBase
->>>>>>> 9687168e
         {
             if (LogFilter.Debug) Debug.Log("Server.SendToObservers id:" + typeof(T));
 
@@ -235,19 +231,11 @@
                     // -> makes code more complicated, but is HIGHLY worth it to
                     //    avoid allocations, allow for multicast, etc.
                     connectionIdsCache.Clear();
-<<<<<<< HEAD
-                    foreach (var kvp in identity.observers)
-                    {
-                        // use local connection directly because it doesn't send via transport
-                        if (kvp.Value is ULocalConnectionToClient)
-                             kvp.Value.Send(segment);
-=======
                     foreach (KeyValuePair<int, NetworkConnection> kvp in identity.observers)
                     {
                         // use local connection directly because it doesn't send via transport
                         if (kvp.Value is ULocalConnectionToClient)
                             kvp.Value.Send(segment);
->>>>>>> 9687168e
                         // gather all internet connections
                         else
                             connectionIdsCache.Add(kvp.Key);
