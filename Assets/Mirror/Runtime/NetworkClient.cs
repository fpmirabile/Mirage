using System;
using System.Collections.Generic;
using System.ComponentModel;
using UnityEngine;

namespace Mirror
{
    public enum ConnectState
    {
        None,
        Connecting,
        Connected,
        Disconnected
    }

    /// <summary>
    /// This is a network client class used by the networking system. It contains a NetworkConnection that is used to connect to a network server.
    /// <para>The <see cref="NetworkClient">NetworkClient</see> handle connection state, messages handlers, and connection configuration. There can be many <see cref="NetworkClient">NetworkClient</see> instances in a process at a time, but only one that is connected to a game server (<see cref="NetworkServer">NetworkServer</see>) that uses spawned objects.</para>
    /// <para><see cref="NetworkClient">NetworkClient</see> has an internal update function where it handles events from the transport layer. This includes asynchronous connect events, disconnect events and incoming data from a server.</para>
    /// <para>The <see cref="NetworkManager">NetworkManager</see> has a NetworkClient instance that it uses for games that it starts, but the NetworkClient may be used by itself.</para>
    /// </summary>
    public static class NetworkClient
    {
        /// <summary>
        /// The registered network message handlers.
        /// </summary>
        public static readonly Dictionary<int, NetworkMessageDelegate> handlers = new Dictionary<int, NetworkMessageDelegate>();

        /// <summary>
        /// The NetworkConnection object this client is using.
        /// </summary>
        public static NetworkConnection connection { get; internal set; }

        internal static ConnectState connectState = ConnectState.None;

        /// <summary>
        /// The IP address of the server that this client is connected to.
        /// <para>This will be empty if the client has not connected yet.</para>
        /// </summary>
        public static string serverIp => connection.address;

        /// <summary>
        /// active is true while a client is connecting/connected
        /// (= while the network is active)
        /// </summary>
        public static bool active => connectState == ConnectState.Connecting || connectState == ConnectState.Connected;

        /// <summary>
        /// This gives the current connection status of the client.
        /// </summary>
        public static bool isConnected => connectState == ConnectState.Connected;

        /// <summary>
        /// NetworkClient can connect to local server in host mode too
        /// </summary>
        public static bool isLocalClient => connection is ULocalConnectionToServer;

        /// <summary>
        /// Connect client to a NetworkServer instance.
        /// </summary>
        /// <param name="address"></param>
        public static void Connect(string address)
        {
            if (LogFilter.Debug) Debug.Log("Client Connect: " + address);

            RegisterSystemHandlers(false);
            Transport.activeTransport.enabled = true;
            InitializeTransportHandlers();

            connectState = ConnectState.Connecting;
            Transport.activeTransport.ClientConnect(address);

            // setup all the handlers
            connection = new NetworkConnectionToServer();
            connection.SetHandlers(handlers);
        }

        /// <summary>
        /// Connect client to a NetworkServer instance.
        /// </summary>
        /// <param name="uri">Address of the server to connect to</param>
        public static void Connect(Uri uri)
        {
            if (LogFilter.Debug) Debug.Log("Client Connect: " + uri);

            RegisterSystemHandlers(false);
            Transport.activeTransport.enabled = true;
            InitializeTransportHandlers();

            connectState = ConnectState.Connecting;
            Transport.activeTransport.ClientConnect(uri);

            // setup all the handlers
            connection = new NetworkConnectionToServer();
            connection.SetHandlers(handlers);
        }

        internal static void SetupLocalConnection()
        {
            if (LogFilter.Debug) Debug.Log("Client Connect Local Server");

            RegisterSystemHandlers(true);

            connectState = ConnectState.Connected;

            // create local connection objects and connect them
            ULocalConnectionToServer connectionToServer = new ULocalConnectionToServer();
            ULocalConnectionToClient connectionToClient = new ULocalConnectionToClient();
            connectionToServer.connectionToClient = connectionToClient;
            connectionToClient.connectionToServer = connectionToServer;

            connection = connectionToServer;
            connection.SetHandlers(handlers);

            // create server connection to local client
            NetworkServer.SetLocalConnection(connectionToClient);
        }
        /// <summary>
        /// connect host mode
        /// </summary>
        internal static void ConnectLocalServer()
        {
            NetworkServer.OnConnected(NetworkServer.localConnection);
            NetworkServer.localConnection.Send(new ConnectMessage());
        }

        static void InitializeTransportHandlers()
        {
            Transport.activeTransport.OnClientConnected.AddListener(OnConnected);
            Transport.activeTransport.OnClientDataReceived.AddListener(OnDataReceived);
            Transport.activeTransport.OnClientDisconnected.AddListener(OnDisconnected);
            Transport.activeTransport.OnClientError.AddListener(OnError);
        }

        static void OnError(Exception exception)
        {
            Debug.LogException(exception);
        }

        static void OnDisconnected()
        {
            connectState = ConnectState.Disconnected;

            ClientScene.HandleClientDisconnect(connection);

            connection?.InvokeHandler(new DisconnectMessage(), -1);
        }

        internal static void OnDataReceived(ArraySegment<byte> data, int channelId)
        {
            if (connection != null)
            {
                connection.TransportReceive(data, channelId);
            }
            else Debug.LogError("Skipped Data message handling because connection is null.");
        }

        static void OnConnected()
        {
            if (connection != null)
            {
                // reset network time stats
                NetworkTime.Reset();

                // the handler may want to send messages to the client
                // thus we should set the connected state before calling the handler
                connectState = ConnectState.Connected;
                NetworkTime.UpdateClient();
                connection.InvokeHandler(new ConnectMessage(), -1);
            }
            else Debug.LogError("Skipped Connect message handling because connection is null.");
        }

        /// <summary>
        /// Disconnect from server.
        /// <para>The disconnect message will be invoked.</para>
        /// </summary>
        public static void Disconnect()
        {
            connectState = ConnectState.Disconnected;
            ClientScene.HandleClientDisconnect(connection);

            // local or remote connection?
            if (isLocalClient)
            {
                if (isConnected)
                {
                    NetworkServer.localConnection.Send(new DisconnectMessage());
                }
                NetworkServer.RemoveLocalConnection();
            }
            else
            {
                if (connection != null)
                {
                    connection.Disconnect();
                    connection.Dispose();
                    connection = null;
                    RemoveTransportHandlers();
                }
            }
        }

        static void RemoveTransportHandlers()
        {
            // so that we don't register them more than once
            Transport.activeTransport.OnClientConnected.RemoveListener(OnConnected);
            Transport.activeTransport.OnClientDataReceived.RemoveListener(OnDataReceived);
            Transport.activeTransport.OnClientDisconnected.RemoveListener(OnDisconnected);
            Transport.activeTransport.OnClientError.RemoveListener(OnError);
        }

        /// <summary>
        /// This sends a network message with a message Id to the server. This message is sent on channel zero, which by default is the reliable channel.
        /// <para>The message must be an instance of a class derived from MessageBase.</para>
        /// <para>The message id passed to Send() is used to identify the handler function to invoke on the server when the message is received.</para>
        /// </summary>
        /// <typeparam name="T">The message type to unregister.</typeparam>
        /// <param name="message"></param>
        /// <param name="channelId"></param>
        /// <returns>True if message was sent.</returns>
        public static bool Send<T>(T message, int channelId = Channels.DefaultReliable) where T : IMessageBase
        {
            if (connection != null)
            {
                if (connectState != ConnectState.Connected)
                {
                    Debug.LogError("NetworkClient Send when not connected to a server");
                    return false;
                }
                return connection.Send(message, channelId);
            }
            Debug.LogError("NetworkClient Send with no connection");
            return false;
        }

        internal static void Update()
        {
            // local connection?
            if (connection is ULocalConnectionToServer localConnection)
            {
                localConnection.Update();
            }
            // remote connection?
            else
            {
                // only update things while connected
                if (active && connectState == ConnectState.Connected)
                {
                    NetworkTime.UpdateClient();
                }
            }
        }

        internal static void RegisterSystemHandlers(bool hostMode)
        {
            // host mode client / regular client react to some messages differently.
            // but we still need to add handlers for all of them to avoid
            // 'message id not found' errors.
            if (hostMode)
            {
                RegisterHandler<ObjectDestroyMessage>(ClientScene.OnHostClientObjectDestroy);
                RegisterHandler<ObjectHideMessage>(ClientScene.OnHostClientObjectHide);
                RegisterHandler<NetworkPongMessage>((conn, msg) => { }, false);
                RegisterHandler<SpawnMessage>(ClientScene.OnHostClientSpawn);
                RegisterHandler<ObjectSpawnStartedMessage>((conn, msg) => { }); // host mode doesn't need spawning
                RegisterHandler<ObjectSpawnFinishedMessage>((conn, msg) => { }); // host mode doesn't need spawning
                RegisterHandler<UpdateVarsMessage>((conn, msg) => { });
            }
            else
            {
                RegisterHandler<ObjectDestroyMessage>(ClientScene.OnObjectDestroy);
                RegisterHandler<ObjectHideMessage>(ClientScene.OnObjectHide);
                RegisterHandler<NetworkPongMessage>(NetworkTime.OnClientPong, false);
                RegisterHandler<SpawnMessage>(ClientScene.OnSpawn);
                RegisterHandler<ObjectSpawnStartedMessage>(ClientScene.OnObjectSpawnStarted);
                RegisterHandler<ObjectSpawnFinishedMessage>(ClientScene.OnObjectSpawnFinished);
                RegisterHandler<UpdateVarsMessage>(ClientScene.OnUpdateVarsMessage);
            }
            RegisterHandler<RpcMessage>(ClientScene.OnRPCMessage);
            RegisterHandler<SyncEventMessage>(ClientScene.OnSyncEventMessage);
        }

        /// <summary>
<<<<<<< HEAD
=======
        /// Obsolete: Use <see cref="RegisterHandler{T}(Action{NetworkConnection, T}, bool)"/> instead
        /// </summary>
        [EditorBrowsable(EditorBrowsableState.Never), Obsolete("Use RegisterHandler<T> instead")]
        public static void RegisterHandler(int msgType, NetworkMessageDelegate handler)
        {
            if (handlers.ContainsKey(msgType))
            {
                if (LogFilter.Debug) Debug.Log("NetworkClient.RegisterHandler replacing " + handler + " - " + msgType);
            }
            handlers[msgType] = handler;
        }

        /// <summary>
        /// Obsolete: Use <see cref="RegisterHandler{T}(Action{NetworkConnection, T}, bool)"/> instead
        /// </summary>
        [EditorBrowsable(EditorBrowsableState.Never), Obsolete("Use RegisterHandler<T> instead")]
        public static void RegisterHandler(MsgType msgType, NetworkMessageDelegate handler)
        {
            RegisterHandler((int)msgType, handler);
        }

        /// <summary>
>>>>>>> 39817fcf
        /// Register a handler for a particular message type.
        /// <para>There are several system message types which you can add handlers for. You can also add your own message types.</para>
        /// </summary>
        /// <typeparam name="T">The message type to unregister.</typeparam>
        /// <param name="handler"></param>
        /// <param name="requireAuthentication">true if the message requires an authenticated connection</param>
        public static void RegisterHandler<T>(Action<NetworkConnection, T> handler, bool requireAuthentication = true) where T : IMessageBase, new()
        {
            int msgType = MessagePacker.GetId<T>();
            if (handlers.ContainsKey(msgType))
            {
                if (LogFilter.Debug) Debug.Log("NetworkClient.RegisterHandler replacing " + handler + " - " + msgType);
            }
            handlers[msgType] = MessagePacker.MessageHandler<T>(handler, requireAuthentication);
        }

        /// <summary>
        /// Register a handler for a particular message type.
        /// <para>There are several system message types which you can add handlers for. You can also add your own message types.</para>
        /// </summary>
        /// <typeparam name="T">The message type to unregister.</typeparam>
        /// <param name="handler"></param>
        /// <param name="requireAuthentication">true if the message requires an authenticated connection</param>
        public static void RegisterHandler<T>(Action<T> handler, bool requireAuthentication = true) where T : IMessageBase, new()
        {
            RegisterHandler((NetworkConnection _, T value) => { handler(value); }, requireAuthentication);
        }

        /// <summary>
        /// Unregisters a network message handler.
        /// </summary>
        /// <typeparam name="T">The message type to unregister.</typeparam>
        public static void UnregisterHandler<T>() where T : IMessageBase
        {
            // use int to minimize collisions
            int msgType = MessagePacker.GetId<T>();
            handlers.Remove(msgType);
        }

        /// <summary>
        /// Shut down a client.
        /// <para>This should be done when a client is no longer going to be used.</para>
        /// </summary>
        public static void Shutdown()
        {
            if (LogFilter.Debug) Debug.Log("Shutting down client.");
            ClientScene.Shutdown();
            connectState = ConnectState.None;
            handlers.Clear();
        }
    }
}<|MERGE_RESOLUTION|>--- conflicted
+++ resolved
@@ -282,31 +282,6 @@
         }
 
         /// <summary>
-<<<<<<< HEAD
-=======
-        /// Obsolete: Use <see cref="RegisterHandler{T}(Action{NetworkConnection, T}, bool)"/> instead
-        /// </summary>
-        [EditorBrowsable(EditorBrowsableState.Never), Obsolete("Use RegisterHandler<T> instead")]
-        public static void RegisterHandler(int msgType, NetworkMessageDelegate handler)
-        {
-            if (handlers.ContainsKey(msgType))
-            {
-                if (LogFilter.Debug) Debug.Log("NetworkClient.RegisterHandler replacing " + handler + " - " + msgType);
-            }
-            handlers[msgType] = handler;
-        }
-
-        /// <summary>
-        /// Obsolete: Use <see cref="RegisterHandler{T}(Action{NetworkConnection, T}, bool)"/> instead
-        /// </summary>
-        [EditorBrowsable(EditorBrowsableState.Never), Obsolete("Use RegisterHandler<T> instead")]
-        public static void RegisterHandler(MsgType msgType, NetworkMessageDelegate handler)
-        {
-            RegisterHandler((int)msgType, handler);
-        }
-
-        /// <summary>
->>>>>>> 39817fcf
         /// Register a handler for a particular message type.
         /// <para>There are several system message types which you can add handlers for. You can also add your own message types.</para>
         /// </summary>
