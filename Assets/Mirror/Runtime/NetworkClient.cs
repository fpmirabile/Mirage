--- conflicted
+++ resolved
@@ -168,8 +168,6 @@
             }
         }
 
-<<<<<<< HEAD
-=======
         /* TODO use or remove
         void GenerateConnectError(byte error)
         {
@@ -215,7 +213,6 @@
         }
         */
 
->>>>>>> 0114a36f
         [Obsolete("Use NetworkTime.rtt instead")]
         public float GetRTT()
         {
@@ -258,27 +255,9 @@
 
         public void Shutdown()
         {
-<<<<<<< HEAD
-            // IMPORTANT: no foreach, otherwise we get an InvalidOperationException
-            // when stopping the client.
-            for (int i = allClients.Count - 1; i >= 0; --i)
-            {
-                if (allClients[i] == null)
-                {
-                    // remove null clients first
-                    allClients.RemoveAt(i);
-                }
-                else
-                {
-                    // now update valid clients
-                    allClients[i].Update();
-                }
-            }
-=======
             if (LogFilter.Debug) Debug.Log("Shutting down client.");
             singleton = null;
             active = false;
->>>>>>> 0114a36f
         }
 
         public static void ShutdownAll()
