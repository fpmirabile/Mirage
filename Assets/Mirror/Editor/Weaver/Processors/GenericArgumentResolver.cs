<<<<<<< HEAD
using System.Collections.Generic;
using Mono.Cecil;
=======
using System;
using Mono.CecilX;
>>>>>>> 8dbf4672

namespace Mirror.Weaver
{
    public static class GenericArgumentResolver
    {
        static TypeReference[] GetGenericArguments(TypeReference tr, Type baseType, TypeReference[] genericArguments)
        {
            if (tr == null)
                return null;

<<<<<<< HEAD
        public TypeReference GetGenericFromBaseClass(TypeDefinition td, int genericArgument, TypeReference baseType)
        {
            if (GetGenericBaseType(td, baseType, out GenericInstanceType parent))
            {
                TypeReference arg = parent.GenericArguments[genericArgument];
                if (arg.IsGenericParameter)
                {
                    return FindParameterInStack(td, genericArgument);
                }
                else
                {
                    return Weaver.CurrentAssembly.MainModule.ImportReference(arg);
                }
            }
            return null;
        }

        TypeReference FindParameterInStack(TypeDefinition td, int genericArgument)
        {
            while (stack.Count > 0)
=======
            TypeReference[] resolvedArguments = new TypeReference[0];

            if (tr is GenericInstanceType genericInstance)
>>>>>>> 8dbf4672
            {
                // this type is a generic instance,  for example List<int>
                // however, the parameter may be generic itself,  for example:
                // List<T>.  If T is a generic parameter,  then look it up in
                // from the arguments we got.
                resolvedArguments = genericInstance.GenericArguments.ToArray();

                for (int i = 0; i< resolvedArguments.Length; i++)
                {
                    TypeReference argument = resolvedArguments[i];
                    if (argument is GenericParameter genericArgument)
                    {
                        resolvedArguments[i] = genericArguments[genericArgument.Position];
                    }
                }
            }

            if (tr.Is(baseType))
                return resolvedArguments;

            if (tr.CanBeResolved())
                return GetGenericArguments(tr.Resolve().BaseType, baseType, resolvedArguments);

            return null;
        }

        /// <summary>
        /// Find out what the arguments are to a generic base type
        /// </summary>
        /// <param name="td"></param>
        /// <param name="baseType"></param>
        /// <returns></returns>
        public static TypeReference[] GetGenericArguments(TypeDefinition td, Type baseType)
        {
            if (td == null)
                return null;

            return GetGenericArguments(td.BaseType, baseType, new TypeReference[] { });
        }
    }
}<|MERGE_RESOLUTION|>--- conflicted
+++ resolved
@@ -1,10 +1,5 @@
-<<<<<<< HEAD
-using System.Collections.Generic;
+using System;
 using Mono.Cecil;
-=======
-using System;
-using Mono.CecilX;
->>>>>>> 8dbf4672
 
 namespace Mirror.Weaver
 {
@@ -15,32 +10,9 @@
             if (tr == null)
                 return null;
 
-<<<<<<< HEAD
-        public TypeReference GetGenericFromBaseClass(TypeDefinition td, int genericArgument, TypeReference baseType)
-        {
-            if (GetGenericBaseType(td, baseType, out GenericInstanceType parent))
-            {
-                TypeReference arg = parent.GenericArguments[genericArgument];
-                if (arg.IsGenericParameter)
-                {
-                    return FindParameterInStack(td, genericArgument);
-                }
-                else
-                {
-                    return Weaver.CurrentAssembly.MainModule.ImportReference(arg);
-                }
-            }
-            return null;
-        }
-
-        TypeReference FindParameterInStack(TypeDefinition td, int genericArgument)
-        {
-            while (stack.Count > 0)
-=======
-            TypeReference[] resolvedArguments = new TypeReference[0];
+            var resolvedArguments = new TypeReference[0];
 
             if (tr is GenericInstanceType genericInstance)
->>>>>>> 8dbf4672
             {
                 // this type is a generic instance,  for example List<int>
                 // however, the parameter may be generic itself,  for example:
