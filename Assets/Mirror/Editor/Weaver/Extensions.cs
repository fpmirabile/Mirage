--- conflicted
+++ resolved
@@ -69,12 +69,10 @@
 
         public static bool ImplementsInterface<TInterface>(this TypeDefinition td)
         {
+            if (td.Is<TInterface>())
+                return true;
+
             TypeDefinition typedef = td;
-<<<<<<< HEAD
-            if (td.FullName == baseInterface.FullName)
-                return true;
-=======
->>>>>>> 783c6d21
 
             while (typedef != null)
             {
