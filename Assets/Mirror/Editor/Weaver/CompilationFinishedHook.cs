--- conflicted
+++ resolved
@@ -154,11 +154,7 @@
         static HashSet<string> GetDependecyPaths(string assemblyPath)
         {
             // build directory list for later asm/symbol resolving using CompilationPipeline refs
-<<<<<<< HEAD
             var dependencyPaths = new HashSet<string>
-=======
-            HashSet<string> dependencyPaths = new HashSet<string>
->>>>>>> a0aecf11
             {
                 Path.GetDirectoryName(assemblyPath)
             };
