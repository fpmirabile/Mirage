using UnityEngine;

namespace Mirror.Examples.Tanks
{
    public class Projectile : NetworkBehaviour
    {
        public float destroyAfter = 1;
        public Rigidbody rigidBody;
        public float force = 1000;

<<<<<<< HEAD
        void Awake()
        {
            NetIdentity.OnStartServer.AddListener(OnStartServer);
        }

        public void OnStartServer()
=======
        [Header("Game Stats")]
        public int damage;
        public GameObject source;

        public override void OnStartServer()
>>>>>>> e8798d38
        {
            Invoke(nameof(DestroySelf), destroyAfter);
        }

        // set velocity for server and client. this way we don't have to sync the
        // position, because both the server and the client simulate it.
        void Start()
        {
            rigidBody.AddForce(transform.forward * force);
        }

        // destroy for everyone on the server
        [Server]
        void DestroySelf()
        {
            Server.Destroy(gameObject);
        }

        // ServerCallback because we don't want a warning if OnTriggerEnter is
        // called on the client
        [ServerCallback]
        void OnTriggerEnter(Collider co)
        {
<<<<<<< HEAD
            Server.Destroy(gameObject);
=======
            //Hit another player
            if (co.tag.Equals("Player") && co.gameObject != source)
            {
                //Apply damage
                co.GetComponent<Tank>().health -= damage;

                //update score on source
                source.GetComponent<Tank>().score += damage;
            }

            NetworkServer.Destroy(gameObject);
>>>>>>> e8798d38
        }
    }
}<|MERGE_RESOLUTION|>--- conflicted
+++ resolved
@@ -8,20 +8,16 @@
         public Rigidbody rigidBody;
         public float force = 1000;
 
-<<<<<<< HEAD
         void Awake()
         {
             NetIdentity.OnStartServer.AddListener(OnStartServer);
         }
 
-        public void OnStartServer()
-=======
         [Header("Game Stats")]
         public int damage;
         public GameObject source;
 
-        public override void OnStartServer()
->>>>>>> e8798d38
+        public void OnStartServer()
         {
             Invoke(nameof(DestroySelf), destroyAfter);
         }
@@ -45,9 +41,6 @@
         [ServerCallback]
         void OnTriggerEnter(Collider co)
         {
-<<<<<<< HEAD
-            Server.Destroy(gameObject);
-=======
             //Hit another player
             if (co.tag.Equals("Player") && co.gameObject != source)
             {
@@ -58,8 +51,7 @@
                 source.GetComponent<Tank>().score += damage;
             }
 
-            NetworkServer.Destroy(gameObject);
->>>>>>> e8798d38
+            Server.Destroy(gameObject);
         }
     }
 }