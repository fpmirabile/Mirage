// add this component to the NetworkManager
using System.Collections.Generic;
using System.IO;
using System.Linq;
using System.Net;
using System.Text;
using UnityEngine;
using UnityEngine.UI;

namespace Mirror.Examples.ListServer
{
    public class ServerStatus
    {
        public string ip;
<<<<<<< HEAD
        // <- not all transports use a port. assume default port. feel free to also send a port if needed.
=======
        // not all transports use a port. assume default port. feel free to also send a port if needed.
>>>>>>> d0409289
        //public ushort port;
        public string title;
        public ushort players;
        public ushort capacity;

        public int lastLatency = -1;
#if !UNITY_WEBGL
        // Ping isn't known in WebGL builds
        public Ping ping;
#endif
        public ServerStatus(string ip, /*ushort port,*/ string title, ushort players, ushort capacity)
        {
            this.ip = ip;
            //this.port = port;
            this.title = title;
            this.players = players;
            this.capacity = capacity;
#if !UNITY_WEBGL
            // Ping isn't known in WebGL builds
            ping = new Ping(ip);
#endif
        }
    }

    [RequireComponent(typeof(NetworkManager))]
    public class ListServer : MonoBehaviour
    {
        [Header("List Server Connection")]
        public NetworkManager manager;
        public string listServerIp = "127.0.0.1";
        public ushort gameServerToListenPort = 8887;
        public ushort clientToListenPort = 8888;
        public string gameServerTitle = "Deathmatch";
        readonly Tcp.Client gameServerToListenConnection = new Tcp.Client();
        readonly Tcp.Client clientToListenConnection = new Tcp.Client();

        [Header("UI")]
        public GameObject mainPanel;
        public Transform content;
        public Text statusText;
        public UIServerStatusSlot slotPrefab;
        public Button serverAndPlayButton;
        public Button serverOnlyButton;
        public GameObject connectingPanel;
        public Text connectingText;
        public Button connectingCancelButton;
        int connectingDots = 0;

        // all the servers, stored as dict with unique ip key so we can
        // update them more easily
        // (use "ip:port" if port is needed)
        readonly Dictionary<string, ServerStatus> list = new Dictionary<string, ServerStatus>();

        void Start()
        {
            // examples
            //list["127.0.0.1"] = new ServerStatus("127.0.0.1", "Deathmatch", 3, 10);
            //list["192.168.0.1"] = new ServerStatus("192.168.0.1", "Free for all", 7, 10);
            //list["172.217.22.3"] = new ServerStatus("172.217.22.3", "5vs5", 10, 10);
            //list["172.217.16.142"] = new ServerStatus("172.217.16.142", "Hide & Seek Mod", 0, 10);


            clientToListenConnection.ReceivedData += ParseMessage;
            // Update once a second. no need to try to reconnect or read data
            // in each Update call
            // -> calling it more than 1/second would also cause significantly
            //    more broadcasts in the list server.
            InvokeRepeating(nameof(Tick), 0, 1);
        }

        bool IsConnecting() => manager.client.active && !manager.client.ready;
        bool FullyConnected() => manager.client.active && manager.client.ready;

        // should we use the client to listen connection?
        bool UseClientToListen()
        {
            return !NetworkManager.isHeadless && !manager.server.active && !FullyConnected();
        }

        // should we use the game server to listen connection?
        bool UseGameServerToListen()
        {
            return manager.server.active;
        }

        void Tick()
        {
            TickGameServer();
            TickClient();
        }

        // send server status to list server
        void SendStatus()
        {
            BinaryWriter writer = new BinaryWriter(new MemoryStream());

            // create message
            writer.Write((ushort)manager.server.connections.Count);
            writer.Write((ushort)manager.server.MaxConnections);
            byte[] titleBytes = Encoding.UTF8.GetBytes(gameServerTitle);
            writer.Write((ushort)titleBytes.Length);
            writer.Write(titleBytes);
            writer.Flush();

            // list server only allows up to 128 bytes per message
            if (writer.BaseStream.Position <= 128)
            {
                byte[] data = ((MemoryStream)writer.BaseStream).ToArray();
                // send it
                _ = gameServerToListenConnection.SendAsync(new System.ArraySegment<byte>(data));
            }
            else Debug.LogError("[List Server] List Server will reject messages longer than 128 bytes. Please use a shorter title.");
        }

        void TickGameServer()
        {
            // send server data to listen
            if (UseGameServerToListen())
            {
                // connected yet?
                if (gameServerToListenConnection.Connected)
                {
                    SendStatus();
                }
                // otherwise try to connect
                // (we may have just started the game)
                else if (!gameServerToListenConnection.Connecting)
                {
                    Debug.Log("[List Server] GameServer connecting......");
                    _ = gameServerToListenConnection.ConnectAsync(listServerIp, gameServerToListenPort);
                }
            }
            // shouldn't use game server, but still using it?
            else if (gameServerToListenConnection.Connected)
            {
                gameServerToListenConnection.Disconnect();
            }
        }

        void ParseMessage(byte[] bytes)
        {
            // note: we don't use ReadString here because the list server
            //       doesn't know C#'s '7-bit-length + utf8' encoding for strings
            BinaryReader reader = new BinaryReader(new MemoryStream(bytes, false), Encoding.UTF8);
            byte ipBytesLength = reader.ReadByte();
            byte[] ipBytes = reader.ReadBytes(ipBytesLength);
            string ip = new IPAddress(ipBytes).ToString();
            //ushort port = reader.ReadUInt16(); <- not all Transports use a port. assume default.
            ushort players = reader.ReadUInt16();
            ushort capacity = reader.ReadUInt16();
            ushort titleLength = reader.ReadUInt16();
            string title = Encoding.UTF8.GetString(reader.ReadBytes(titleLength));
            //Debug.Log("PARSED: ip=" + ip + /*" port=" + port +*/ " players=" + players + " capacity= " + capacity + " title=" + title);

            // build key
            string key = ip/* + ":" + port*/;

            // find existing or create new one
            if (list.TryGetValue(key, out ServerStatus server))
            {
                // refresh
                server.title = title;
                server.players = players;
                server.capacity = capacity;
            }
            else
            {
                // create
                server = new ServerStatus(ip, /*port,*/ title, players, capacity);
            }

            // save
            list[key] = server;
        }

        void TickClient()
        {
            // receive client data from listen
            if (UseClientToListen())
            {
                // connected yet?
                if (clientToListenConnection.Connected)
                {
<<<<<<< HEAD
=======
                    // receive latest game server info
                    while (clientToListenConnection.GetNextMessage(out Telepathy.Message message))
                    {
                        // connected?
                        if (message.eventType == Telepathy.EventType.Connected)
                            Debug.Log("[List Server] Client connected!");
                        // data message?
                        else if (message.eventType == Telepathy.EventType.Data)
                            ParseMessage(message.data);
                        // disconnected?
                        else if (message.eventType == Telepathy.EventType.Disconnected)
                            Debug.Log("[List Server] Client disconnected.");
                    }

>>>>>>> d0409289
#if !UNITY_WEBGL
                    // Ping isn't known in WebGL builds
                    // ping again if previous ping finished
                    foreach (ServerStatus server in list.Values)
                    {
                        if (server.ping.isDone)
                        {
                            server.lastLatency = server.ping.time;
                            server.ping = new Ping(server.ip);
                        }
                    }
#endif
                }
                // otherwise try to connect
                // (we may have just joined the menu/disconnect from game server)
                else if (!clientToListenConnection.Connecting)
                {
                    Debug.Log("[List Server] Client connecting...");
                    _ = clientToListenConnection.ConnectAsync(listServerIp, clientToListenPort);
                }
            }
            // shouldn't use client, but still using it? (e.g. after joining)
            else if (clientToListenConnection.Connected)
            {
                clientToListenConnection.Disconnect();
                list.Clear();
            }

            // refresh UI afterwards
            OnUI();
        }

        // instantiate/remove enough prefabs to match amount
        public static void BalancePrefabs(GameObject prefab, int amount, Transform parent)
        {
            // instantiate until amount
            for (int i = parent.childCount; i < amount; ++i)
            {
                Instantiate(prefab, parent, false);
            }

            // delete everything that's too much
            // (backwards loop because Destroy changes childCount)
            for (int i = parent.childCount - 1; i >= amount; --i)
                Destroy(parent.GetChild(i).gameObject);
        }

        void OnUI()
        {
            // only show while client not connected and server not started
            if (!manager.isNetworkActive || IsConnecting())
            {
                mainPanel.SetActive(true);

                // status text
                if (clientToListenConnection.Connecting)
                {
                    //statusText.color = Color.yellow;
                    statusText.text = "Connecting...";
                }
                else if (clientToListenConnection.Connected)
                {
                    //statusText.color = Color.green;
                    statusText.text = "Connected!";
                }
                else
                {
                    //statusText.color = Color.gray;
                    statusText.text = "Disconnected";
                }

                // instantiate/destroy enough slots
                BalancePrefabs(slotPrefab.gameObject, list.Count, content);

                // refresh all members
                for (int i = 0; i < list.Values.Count; ++i)
                {
                    UIServerStatusSlot slot = content.GetChild(i).GetComponent<UIServerStatusSlot>();
                    ServerStatus server = list.Values.ToList()[i];
                    slot.titleText.text = server.title;
                    slot.playersText.text = server.players + "/" + server.capacity;
                    slot.latencyText.text = server.lastLatency != -1 ? server.lastLatency.ToString() : "...";
                    slot.addressText.text = server.ip;
                    slot.joinButton.interactable = !IsConnecting();
                    slot.joinButton.gameObject.SetActive(server.players < server.capacity);
                    slot.joinButton.onClick.RemoveAllListeners();
                    slot.joinButton.onClick.AddListener(() =>
                    {
                        manager.StartClient(server.ip);
                    });
                }

                // server buttons
                serverAndPlayButton.interactable = !IsConnecting();
                serverAndPlayButton.onClick.RemoveAllListeners();
                serverAndPlayButton.onClick.AddListener(() =>
                {
                    manager.StartHost();
                });

                serverOnlyButton.interactable = !IsConnecting();
                serverOnlyButton.onClick.RemoveAllListeners();
                serverOnlyButton.onClick.AddListener(() =>
                {
                    manager.StartServer();
                });
            }
            else mainPanel.SetActive(false);

            // show connecting panel while connecting
            if (IsConnecting())
            {
                connectingPanel.SetActive(true);

                // . => .. => ... => ....
                connectingDots = ((connectingDots + 1) % 4);
                connectingText.text = "Connecting" + new string('.', connectingDots);

                // cancel button
                connectingCancelButton.onClick.RemoveAllListeners();
                connectingCancelButton.onClick.AddListener(manager.StopClient);
            }
            else connectingPanel.SetActive(false);
        }

        // disconnect everything when pressing Stop in the Editor
        void OnApplicationQuit()
        {
            if (gameServerToListenConnection.Connected)
                gameServerToListenConnection.Disconnect();
            if (clientToListenConnection.Connected)
                clientToListenConnection.Disconnect();
        }
    }
}<|MERGE_RESOLUTION|>--- conflicted
+++ resolved
@@ -12,11 +12,7 @@
     public class ServerStatus
     {
         public string ip;
-<<<<<<< HEAD
-        // <- not all transports use a port. assume default port. feel free to also send a port if needed.
-=======
         // not all transports use a port. assume default port. feel free to also send a port if needed.
->>>>>>> d0409289
         //public ushort port;
         public string title;
         public ushort players;
@@ -200,23 +196,6 @@
                 // connected yet?
                 if (clientToListenConnection.Connected)
                 {
-<<<<<<< HEAD
-=======
-                    // receive latest game server info
-                    while (clientToListenConnection.GetNextMessage(out Telepathy.Message message))
-                    {
-                        // connected?
-                        if (message.eventType == Telepathy.EventType.Connected)
-                            Debug.Log("[List Server] Client connected!");
-                        // data message?
-                        else if (message.eventType == Telepathy.EventType.Data)
-                            ParseMessage(message.data);
-                        // disconnected?
-                        else if (message.eventType == Telepathy.EventType.Disconnected)
-                            Debug.Log("[List Server] Client disconnected.");
-                    }
-
->>>>>>> d0409289
 #if !UNITY_WEBGL
                     // Ping isn't known in WebGL builds
                     // ping again if previous ping finished
