#if !UNITY_2019_2_OR_NEWER || UNITY_PERFORMANCE_TESTS_1_OR_OLDER
using System.Collections;
using System.Diagnostics;
using Mirror.Examples;
using NUnit.Framework;
using Unity.PerformanceTesting;
using UnityEditor.SceneManagement;
using UnityEngine;
using UnityEngine.SceneManagement;
using UnityEngine.TestTools;

namespace Mirror.Tests.Performance
{
    [Category("Performance")]
    [Category("Benchmark")]
    public class BenchmarkPerformance
    {
        const string ScenePath = "Assets/Mirror/Examples/Benchmarks/10k/Scenes/Scene.unity";
        const float Warmup = 1f;
        const int MeasureCount = 120;

        readonly SampleGroup NetworkManagerSample = new SampleGroup("NetworkManagerLateUpdate", SampleUnit.Millisecond);
        readonly Stopwatch stopwatch = new Stopwatch();

        bool captureMeasurement;
        private BenchmarkNetworkManager benchmarker;

        void BeforeLateUpdate()
        {
            if (!captureMeasurement)
                return;

            stopwatch.Start();
        }

        void AfterLateUpdate()
        {
            if (!captureMeasurement)
                return;

            stopwatch.Stop();
            double time = stopwatch.Elapsed.TotalMilliseconds;
            Measure.Custom(NetworkManagerSample, time);
            stopwatch.Reset();
        }

        [UnitySetUp]
        public IEnumerator SetUp()
        {
            captureMeasurement = false;
            // load scene
            yield return EditorSceneManager.LoadSceneAsyncInPlayMode(ScenePath, new LoadSceneParameters { loadSceneMode = LoadSceneMode.Additive });
            Scene scene = SceneManager.GetSceneByPath(ScenePath);
            SceneManager.SetActiveScene(scene);

            // wait for NetworkManager awake
            yield return null;
            // load host
            benchmarker = Object.FindObjectOfType<BenchmarkNetworkManager>();

            if (benchmarker == null)
            {
                Assert.Fail("Could not find Benchmarker");
                yield break;
            }


            benchmarker.BeforeLateUpdate = BeforeLateUpdate;
            benchmarker.AfterLateUpdate = AfterLateUpdate;
        }

        IEnumerator RunBenchmark()
        {
            // warmup
            yield return new WaitForSecondsRealtime(Warmup);

            // run benchmark
            // capture frames and LateUpdate time

            captureMeasurement = true;

            yield return Measure.Frames().MeasurementCount(MeasureCount).Run();

            captureMeasurement = false;
        }

        [UnityTearDown]
        public IEnumerator TearDown()
        {
            // shutdown
            benchmarker.StopHost();
            // unload scene
            Scene scene = SceneManager.GetSceneByPath(ScenePath);
            yield return SceneManager.UnloadSceneAsync(scene);

<<<<<<< HEAD
            GameObject.Destroy(benchmarker.gameObject);
=======
            // we must destroy networkmanager because it is marked as DontDestroyOnLoad
            if (go != null)
            {
                UnityEngine.Object.Destroy(go);
            }
>>>>>>> 003597bc
        }

        static void EnableHealth(bool value)
        {
            Health[] all = Health.FindObjectsOfType<Health>();
            foreach (Health health in all)
            {
                health.enabled = value;
            }
        }

        [UnityTest]
        [Performance]
        public IEnumerator Benchmark10k()
        {
            EnableHealth(true);

            yield return RunBenchmark();
        }

        [UnityTest]
#if UNITY_2019_2_OR_NEWER
        [Performance]
#else
        [PerformanceUnityTest]
#endif
        public IEnumerator Benchmark10kIdle()
        {
            EnableHealth(false);

            yield return RunBenchmark();
        }
    }
}
#endif<|MERGE_RESOLUTION|>--- conflicted
+++ resolved
@@ -93,15 +93,7 @@
             Scene scene = SceneManager.GetSceneByPath(ScenePath);
             yield return SceneManager.UnloadSceneAsync(scene);
 
-<<<<<<< HEAD
             GameObject.Destroy(benchmarker.gameObject);
-=======
-            // we must destroy networkmanager because it is marked as DontDestroyOnLoad
-            if (go != null)
-            {
-                UnityEngine.Object.Destroy(go);
-            }
->>>>>>> 003597bc
         }
 
         static void EnableHealth(bool value)
