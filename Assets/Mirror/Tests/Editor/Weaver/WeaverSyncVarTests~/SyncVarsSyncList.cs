--- conflicted
+++ resolved
@@ -3,24 +3,10 @@
 
 namespace MirrorTest
 {
-<<<<<<< HEAD
-    public class SyncObjImplementer : ISyncObject
-    {
-        public bool IsDirty { get; }
-
-        public void Flush() {}
-        public void OnSerializeAll(NetworkWriter writer) {}
-        public void OnSerializeDelta(NetworkWriter writer) {}
-        public void OnDeserializeAll(NetworkReader reader) {}
-        public void OnDeserializeDelta(NetworkReader reader) {}
-        public void Reset() {}
-    }
-=======
->>>>>>> f6545d48
 
     class SyncVarsSyncList : NetworkBehaviour
     {
-        public class SyncObjImplementer : SyncObject
+        public class SyncObjImplementer : ISyncObject
         {
             public bool IsDirty { get; }
             public void Flush() { }
