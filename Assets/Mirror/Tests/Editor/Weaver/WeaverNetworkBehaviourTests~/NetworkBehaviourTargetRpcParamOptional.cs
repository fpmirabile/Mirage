--- conflicted
+++ resolved
@@ -5,10 +5,6 @@
     class NetworkBehaviourTargetRpcParamOptional : NetworkBehaviour
     {
         [TargetRpc]
-<<<<<<< HEAD
         public void TargetRpcCantHaveParamOptional(INetworkConnection monkeyCon, int monkeys = 12) { }
-=======
-        public void TargetRpcCantHaveParamOptional(NetworkConnection monkeyCon, int monkeys = 12) { }
->>>>>>> e8798d38
     }
 }