using NUnit.Framework;

namespace Mirror.Tests.MessageInheritance
{
    class ParentMessage : MessageBase
    {
        public int parentValue;
    }

    class ChildMessage : ParentMessage
    {
        public int childValue;
    }


    public abstract class RequestMessageBase : MessageBase
    {
        public int responseId = 0;
    }
    public class ResponseMessage : RequestMessageBase
    {
        public int state;
        public string message = "";
        public int errorCode = 0; // optional for error codes
    }

    //reverseOrder to test this https://github.com/vis2k/Mirror/issues/1925
    public class ResponseMessageReverse : RequestMessageBaseReverse
    {
        public int state;
        public string message = "";
        public int errorCode = 0; // optional for error codes
    }
    public abstract class RequestMessageBaseReverse : MessageBase
    {
        public int responseId = 0;
    }

    [TestFixture]
    public class MessageInheritanceTest
    {
        [Test]
        public void SendsVauesInParentAndChildClass()
        {
<<<<<<< HEAD
            var w = new NetworkWriter();
=======
            NetworkWriter writer = new NetworkWriter();
>>>>>>> ed40c2d2

            writer.WriteMessage(new ChildMessage
            {
                parentValue = 3,
                childValue = 4
            });

            byte[] arr = writer.ToArray();

<<<<<<< HEAD
            var r = new NetworkReader(arr);
            var received = new ChildMessage();
            received.Deserialize(r);
=======
            NetworkReader reader = new NetworkReader(arr);
            ChildMessage received = new ChildMessage();
            received.Deserialize(reader);
>>>>>>> ed40c2d2

            Assert.AreEqual(3, received.parentValue);
            Assert.AreEqual(4, received.childValue);

            int writeLength = writer.Length;
            int readLength = reader.Position;
            Assert.That(writeLength == readLength, $"OnSerializeAll and OnDeserializeAll calls write the same amount of data\n    writeLength={writeLength}\n    readLength={readLength}");
        }

        [Test]
        public void SendsVauesWhenUsingAbstractClass()
        {
            NetworkWriter writer = new NetworkWriter();

            const int state = 2;
            const string message = "hello world";
            const int responseId = 5;
            writer.WriteMessage(new ResponseMessage
            {
                state = state,
                message = message,
                responseId = responseId,
            });

            byte[] arr = writer.ToArray();

            NetworkReader reader = new NetworkReader(arr);
            ResponseMessage received = new ResponseMessage();
            received.Deserialize(reader);

            Assert.AreEqual(state, received.state);
            Assert.AreEqual(message, received.message);
            Assert.AreEqual(responseId, received.responseId);

            int writeLength = writer.Length;
            int readLength = reader.Position;
            Assert.That(writeLength == readLength, $"OnSerializeAll and OnDeserializeAll calls write the same amount of data\n    writeLength={writeLength}\n    readLength={readLength}");
        }

        [Test]
        public void SendsVauesWhenUsingAbstractClassReverseDefineOrder()
        {
            NetworkWriter writer = new NetworkWriter();

            const int state = 2;
            const string message = "hello world";
            const int responseId = 5;
            writer.WriteMessage(new ResponseMessageReverse
            {
                state = state,
                message = message,
                responseId = responseId,
            });

            byte[] arr = writer.ToArray();

            NetworkReader reader = new NetworkReader(arr);
            ResponseMessageReverse received = new ResponseMessageReverse();
            received.Deserialize(reader);

            Assert.AreEqual(state, received.state);
            Assert.AreEqual(message, received.message);
            Assert.AreEqual(responseId, received.responseId);

            int writeLength = writer.Length;
            int readLength = reader.Position;
            Assert.That(writeLength == readLength, $"OnSerializeAll and OnDeserializeAll calls write the same amount of data\n    writeLength={writeLength}\n    readLength={readLength}");
        }
    }
}<|MERGE_RESOLUTION|>--- conflicted
+++ resolved
@@ -42,11 +42,7 @@
         [Test]
         public void SendsVauesInParentAndChildClass()
         {
-<<<<<<< HEAD
-            var w = new NetworkWriter();
-=======
-            NetworkWriter writer = new NetworkWriter();
->>>>>>> ed40c2d2
+            var writer = new NetworkWriter();
 
             writer.WriteMessage(new ChildMessage
             {
@@ -56,15 +52,9 @@
 
             byte[] arr = writer.ToArray();
 
-<<<<<<< HEAD
-            var r = new NetworkReader(arr);
+            var reader = new NetworkReader(arr);
             var received = new ChildMessage();
-            received.Deserialize(r);
-=======
-            NetworkReader reader = new NetworkReader(arr);
-            ChildMessage received = new ChildMessage();
             received.Deserialize(reader);
->>>>>>> ed40c2d2
 
             Assert.AreEqual(3, received.parentValue);
             Assert.AreEqual(4, received.childValue);
