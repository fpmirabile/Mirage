--- conflicted
+++ resolved
@@ -33,8 +33,8 @@
         class SetHostVisibilityNetworkBehaviour : NetworkVisibility
         {
             public int called;
-            public override void OnRebuildObservers(HashSet<NetworkConnection> observers, bool initialize) { }
-            public override bool OnCheckObserver(NetworkConnection conn) { return true; }
+            public override void OnRebuildObservers(HashSet<INetworkConnection> observers, bool initialize) { }
+            public override bool OnCheckObserver(INetworkConnection conn) { return true; }
             public override void OnSetHostVisibility(bool visible)
             {
                 ++called;
@@ -725,20 +725,11 @@
         [Test]
         public void Reset()
         {
-            // modify it a bit
             // creates .observers and generates a netId
-<<<<<<< HEAD
             identity.StartServer();
             identity.ConnectionToClient = new NetworkConnection(null);
             identity.ConnectionToServer = new NetworkConnection(null);
             identity.observers.Add(new NetworkConnection(null));
-=======
-            identity.OnStartServer();
-            uint netId = identity.netId;
-            identity.connectionToClient = new NetworkConnectionToClient(1);
-            identity.connectionToServer = new NetworkConnectionToServer();
-            identity.observers[43] = new NetworkConnectionToClient(2);
->>>>>>> 2cf0fc71
 
             // mark for reset and reset
             identity.Reset();
