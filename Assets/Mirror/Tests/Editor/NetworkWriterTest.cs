--- conflicted
+++ resolved
@@ -125,12 +125,7 @@
         [Test]
         public void TestSetLengthInitialization()
         {
-<<<<<<< HEAD
-            var writer = new NetworkWriter();
-=======
-            NetworkWriter writer = new NetworkWriter();
-
->>>>>>> e7cfd5a4
+            var writer = new NetworkWriter();
             writer.SetLength(10);
             Assert.That(writer.Position, Is.EqualTo(0), "Increasing length should not move position");
         }
@@ -524,13 +519,8 @@
         {
             var writer = new NetworkWriter();
             writer.WriteString("a string longer than 10 bytes");
-<<<<<<< HEAD
             writer.SetLength(10);
             var reader = new NetworkReader(writer.ToArray());
-=======
-            writer.Reset();
-            NetworkReader reader = new NetworkReader(writer.ToArray());
->>>>>>> e7cfd5a4
             Assert.Throws<System.IO.EndOfStreamException>(() => reader.ReadString());
         }
 
