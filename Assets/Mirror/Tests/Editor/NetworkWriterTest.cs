--- conflicted
+++ resolved
@@ -90,13 +90,8 @@
         {
             byte[] data = { 1, 2, 3, 4 };
             // [2, 3]
-<<<<<<< HEAD
             var segment = new ArraySegment<byte>(data, 1, 1);
             var writer = new NetworkWriter();
-=======
-            ArraySegment<byte> segment = new ArraySegment<byte>(data, 1, 1);
-            NetworkWriter writer = new NetworkWriter();
->>>>>>> d0409289
             writer.WriteBytesAndSizeSegment(segment);
 
             var reader = new NetworkReader(writer.ToArray());
@@ -1126,11 +1121,8 @@
             // just the byte array, no size info etc.
             writer.WriteBytes(new byte[] { 14, 15 }, 0, 2);
             // [SyncVar] struct values can have uninitialized byte arrays, null needs to be supported
-<<<<<<< HEAD
             writer.WriteBytesAndSize(null);
-=======
-            writer.WriteBytesAndSize((byte[])null);
->>>>>>> d0409289
+
             // buffer, no-offset, count
             writer.WriteBytesAndSize(new byte[] { 17, 18 }, 0, 2);
             // buffer, offset, count
