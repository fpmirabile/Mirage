%YAML 1.1
%TAG !u! tag:unity3d.com,2011:
--- !u!1 &4415124803507263412
GameObject:
  m_ObjectHideFlags: 0
  m_CorrespondingSourceObject: {fileID: 0}
  m_PrefabInstance: {fileID: 0}
  m_PrefabAsset: {fileID: 0}
  serializedVersion: 6
  m_Component:
  - component: {fileID: 9057824595171805708}
  - component: {fileID: 662729490405160656}
  - component: {fileID: 3624570427921084598}
  m_Layer: 8
  m_Name: Capsule
  m_TagString: Untagged
  m_Icon: {fileID: 0}
  m_NavMeshLayer: 0
  m_StaticEditorFlags: 0
  m_IsActive: 1
--- !u!4 &9057824595171805708
Transform:
  m_ObjectHideFlags: 0
  m_CorrespondingSourceObject: {fileID: 0}
  m_PrefabInstance: {fileID: 0}
  m_PrefabAsset: {fileID: 0}
  m_GameObject: {fileID: 4415124803507263412}
  m_LocalRotation: {x: 0, y: 0, z: 0, w: 1}
  m_LocalPosition: {x: 0, y: 0, z: 0}
  m_LocalScale: {x: 1, y: 1, z: 1}
  m_Children:
  - {fileID: 3254954141432383832}
  m_Father: {fileID: 5328458565928408179}
  m_RootOrder: 0
  m_LocalEulerAnglesHint: {x: 0, y: 0, z: 0}
--- !u!33 &662729490405160656
MeshFilter:
  m_ObjectHideFlags: 0
  m_CorrespondingSourceObject: {fileID: 0}
  m_PrefabInstance: {fileID: 0}
  m_PrefabAsset: {fileID: 0}
  m_GameObject: {fileID: 4415124803507263412}
  m_Mesh: {fileID: 10208, guid: 0000000000000000e000000000000000, type: 0}
--- !u!23 &3624570427921084598
MeshRenderer:
  m_ObjectHideFlags: 0
  m_CorrespondingSourceObject: {fileID: 0}
  m_PrefabInstance: {fileID: 0}
  m_PrefabAsset: {fileID: 0}
  m_GameObject: {fileID: 4415124803507263412}
  m_Enabled: 1
  m_CastShadows: 1
  m_ReceiveShadows: 1
  m_DynamicOccludee: 1
  m_MotionVectors: 1
  m_LightProbeUsage: 1
  m_ReflectionProbeUsage: 1
  m_RayTracingMode: 2
  m_RenderingLayerMask: 1
  m_RendererPriority: 0
  m_Materials:
  - {fileID: 2100000, guid: 792117fe9a386a8489e8010bec746339, type: 2}
  m_StaticBatchInfo:
    firstSubMesh: 0
    subMeshCount: 0
  m_StaticBatchRoot: {fileID: 0}
  m_ProbeAnchor: {fileID: 0}
  m_LightProbeVolumeOverride: {fileID: 0}
  m_ScaleInLightmap: 1
  m_ReceiveGI: 1
  m_PreserveUVs: 0
  m_IgnoreNormalsForChartDetection: 0
  m_ImportantGI: 0
  m_StitchLightmapSeams: 0
  m_SelectedEditorRenderState: 3
  m_MinimumChartSize: 4
  m_AutoUVMaxDistance: 0.5
  m_AutoUVMaxAngle: 89
  m_LightmapParameters: {fileID: 0}
  m_SortingLayerID: 0
  m_SortingLayer: 0
  m_SortingOrder: 0
--- !u!1 &5815001218983416211
GameObject:
  m_ObjectHideFlags: 0
  m_CorrespondingSourceObject: {fileID: 0}
  m_PrefabInstance: {fileID: 0}
  m_PrefabAsset: {fileID: 0}
  serializedVersion: 6
  m_Component:
  - component: {fileID: 3254954141432383832}
  - component: {fileID: 1800893346221236401}
  - component: {fileID: 136369082707552984}
  m_Layer: 8
  m_Name: Visor
  m_TagString: Untagged
  m_Icon: {fileID: 0}
  m_NavMeshLayer: 0
  m_StaticEditorFlags: 0
  m_IsActive: 1
--- !u!4 &3254954141432383832
Transform:
  m_ObjectHideFlags: 0
  m_CorrespondingSourceObject: {fileID: 0}
  m_PrefabInstance: {fileID: 0}
  m_PrefabAsset: {fileID: 0}
  m_GameObject: {fileID: 5815001218983416211}
  m_LocalRotation: {x: -0, y: -0, z: -0, w: 1}
  m_LocalPosition: {x: 0, y: 0.39999998, z: 0.5}
  m_LocalScale: {x: 0.5, y: 0.1, z: 0.2}
  m_Children: []
  m_Father: {fileID: 9057824595171805708}
  m_RootOrder: 0
  m_LocalEulerAnglesHint: {x: 0, y: 0, z: 0}
--- !u!33 &1800893346221236401
MeshFilter:
  m_ObjectHideFlags: 0
  m_CorrespondingSourceObject: {fileID: 0}
  m_PrefabInstance: {fileID: 0}
  m_PrefabAsset: {fileID: 0}
  m_GameObject: {fileID: 5815001218983416211}
  m_Mesh: {fileID: 10202, guid: 0000000000000000e000000000000000, type: 0}
--- !u!23 &136369082707552984
MeshRenderer:
  m_ObjectHideFlags: 0
  m_CorrespondingSourceObject: {fileID: 0}
  m_PrefabInstance: {fileID: 0}
  m_PrefabAsset: {fileID: 0}
  m_GameObject: {fileID: 5815001218983416211}
  m_Enabled: 1
  m_CastShadows: 1
  m_ReceiveShadows: 1
  m_DynamicOccludee: 1
  m_MotionVectors: 1
  m_LightProbeUsage: 1
  m_ReflectionProbeUsage: 1
  m_RayTracingMode: 2
  m_RenderingLayerMask: 4294967295
  m_RendererPriority: 0
  m_Materials:
  - {fileID: 10303, guid: 0000000000000000f000000000000000, type: 0}
  m_StaticBatchInfo:
    firstSubMesh: 0
    subMeshCount: 0
  m_StaticBatchRoot: {fileID: 0}
  m_ProbeAnchor: {fileID: 0}
  m_LightProbeVolumeOverride: {fileID: 0}
  m_ScaleInLightmap: 1
  m_ReceiveGI: 1
  m_PreserveUVs: 0
  m_IgnoreNormalsForChartDetection: 0
  m_ImportantGI: 0
  m_StitchLightmapSeams: 0
  m_SelectedEditorRenderState: 3
  m_MinimumChartSize: 4
  m_AutoUVMaxDistance: 0.5
  m_AutoUVMaxAngle: 89
  m_LightmapParameters: {fileID: 0}
  m_SortingLayerID: 0
  m_SortingLayer: 0
  m_SortingOrder: 0
--- !u!1 &8872462076811691049
GameObject:
  m_ObjectHideFlags: 0
  m_CorrespondingSourceObject: {fileID: 0}
  m_PrefabInstance: {fileID: 0}
  m_PrefabAsset: {fileID: 0}
  serializedVersion: 6
  m_Component:
  - component: {fileID: 5328458565928408179}
  - component: {fileID: 8537344390966522168}
  - component: {fileID: 887491563423388292}
  - component: {fileID: 8993127209816276930}
  - component: {fileID: 8704659178864205755}
  - component: {fileID: 3086414693581178039}
  m_Layer: 8
  m_Name: Player
  m_TagString: Untagged
  m_Icon: {fileID: 0}
  m_NavMeshLayer: 0
  m_StaticEditorFlags: 0
  m_IsActive: 1
--- !u!4 &5328458565928408179
Transform:
  m_ObjectHideFlags: 0
  m_CorrespondingSourceObject: {fileID: 0}
  m_PrefabInstance: {fileID: 0}
  m_PrefabAsset: {fileID: 0}
  m_GameObject: {fileID: 8872462076811691049}
  m_LocalRotation: {x: 0, y: 0, z: 0, w: 1}
  m_LocalPosition: {x: 0, y: 1.08, z: -20}
  m_LocalScale: {x: 1, y: 1, z: 1}
  m_Children:
  - {fileID: 9057824595171805708}
  m_Father: {fileID: 0}
  m_RootOrder: 0
  m_LocalEulerAnglesHint: {x: 0, y: 0, z: 0}
--- !u!114 &8537344390966522168
MonoBehaviour:
  m_ObjectHideFlags: 0
  m_CorrespondingSourceObject: {fileID: 0}
  m_PrefabInstance: {fileID: 0}
  m_PrefabAsset: {fileID: 0}
  m_GameObject: {fileID: 8872462076811691049}
  m_Enabled: 1
  m_EditorHideFlags: 0
  m_Script: {fileID: 11500000, guid: 9b91ecbcc199f4492b9a91e820070131, type: 3}
  m_Name: 
  m_EditorClassIdentifier: 
  sceneId: 0
  serverOnly: 0
  m_AssetId: 
--- !u!114 &887491563423388292
MonoBehaviour:
  m_ObjectHideFlags: 0
  m_CorrespondingSourceObject: {fileID: 0}
  m_PrefabInstance: {fileID: 0}
  m_PrefabAsset: {fileID: 0}
  m_GameObject: {fileID: 8872462076811691049}
  m_Enabled: 1
  m_EditorHideFlags: 0
  m_Script: {fileID: 11500000, guid: 2f74aedd71d9a4f55b3ce499326d45fb, type: 3}
  m_Name: 
  m_EditorClassIdentifier: 
  syncMode: 0
  syncInterval: 0
<<<<<<< HEAD
  ClientAuthority: 1
  LocalPositionSensitivity: 0.01
  LocalRotationSensitivity: 0.01
  LocalScaleSensitivity: 0.01
  compressRotation: 1
=======
  clientAuthority: 1
  localPositionSensitivity: 0.01
  localRotationSensitivity: 0.01
  localScaleSensitivity: 0.01
>>>>>>> 2403678e
--- !u!143 &8993127209816276930
CharacterController:
  m_ObjectHideFlags: 0
  m_CorrespondingSourceObject: {fileID: 0}
  m_PrefabInstance: {fileID: 0}
  m_PrefabAsset: {fileID: 0}
  m_GameObject: {fileID: 8872462076811691049}
  m_Material: {fileID: 0}
  m_IsTrigger: 0
  m_Enabled: 1
  serializedVersion: 2
  m_Height: 2
  m_Radius: 0.5
  m_SlopeLimit: 45
  m_StepOffset: 0.3
  m_SkinWidth: 0.08
  m_MinMoveDistance: 0.001
  m_Center: {x: 0, y: 0, z: 0}
--- !u!114 &8704659178864205755
MonoBehaviour:
  m_ObjectHideFlags: 0
  m_CorrespondingSourceObject: {fileID: 0}
  m_PrefabInstance: {fileID: 0}
  m_PrefabAsset: {fileID: 0}
  m_GameObject: {fileID: 8872462076811691049}
  m_Enabled: 1
  m_EditorHideFlags: 0
  m_Script: {fileID: 11500000, guid: e8f68561248aaca4fb96847ce24742ee, type: 3}
  m_Name: 
  m_EditorClassIdentifier: 
  syncMode: 0
  syncInterval: 0
  characterController: {fileID: 8993127209816276930}
  moveSpeed: 8
  turnSensitivity: 5
  maxTurnSpeed: 150
  horizontal: 0
  vertical: 0
  turn: 0
  jumpSpeed: 0
  isGrounded: 1
  isFalling: 0
  velocity: {x: 0, y: 0, z: 0}
--- !u!114 &3086414693581178039
MonoBehaviour:
  m_ObjectHideFlags: 0
  m_CorrespondingSourceObject: {fileID: 0}
  m_PrefabInstance: {fileID: 0}
  m_PrefabAsset: {fileID: 0}
  m_GameObject: {fileID: 8872462076811691049}
  m_Enabled: 1
  m_EditorHideFlags: 0
  m_Script: {fileID: 11500000, guid: 42d1f80407105ee4f960f0b51e89452d, type: 3}
  m_Name: 
  m_EditorClassIdentifier: 
  syncMode: 0
  syncInterval: 0.1
  color:
    serializedVersion: 2
    rgba: 4278190080<|MERGE_RESOLUTION|>--- conflicted
+++ resolved
@@ -224,18 +224,10 @@
   m_EditorClassIdentifier: 
   syncMode: 0
   syncInterval: 0
-<<<<<<< HEAD
-  ClientAuthority: 1
-  LocalPositionSensitivity: 0.01
-  LocalRotationSensitivity: 0.01
-  LocalScaleSensitivity: 0.01
-  compressRotation: 1
-=======
   clientAuthority: 1
   localPositionSensitivity: 0.01
   localRotationSensitivity: 0.01
   localScaleSensitivity: 0.01
->>>>>>> 2403678e
 --- !u!143 &8993127209816276930
 CharacterController:
   m_ObjectHideFlags: 0
