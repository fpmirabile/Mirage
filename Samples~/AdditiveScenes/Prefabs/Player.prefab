--- conflicted
+++ resolved
@@ -212,9 +212,6 @@
   sceneId: 0
   serverOnly: 0
   m_AssetId: 
-<<<<<<< HEAD
-  hasSpawned: 0
-=======
   OnStartServer:
     m_PersistentCalls:
       m_Calls: []
@@ -236,7 +233,6 @@
   OnStopServer:
     m_PersistentCalls:
       m_Calls: []
->>>>>>> 81060071
 --- !u!114 &887491563423388292
 MonoBehaviour:
   m_ObjectHideFlags: 0
