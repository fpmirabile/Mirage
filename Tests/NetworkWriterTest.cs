--- conflicted
+++ resolved
@@ -1,7 +1,3 @@
-<<<<<<< HEAD
-using NUnit.Framework;
-=======
->>>>>>> ff9dfc47
 using System;
 using NUnit.Framework;
 
