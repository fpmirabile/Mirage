using System;
using System.Collections.Generic;
using System.Collections.ObjectModel;
using System.Linq;
using UnityEngine;
using UnityEngine.Profiling;

#if UNITY_EDITOR
using UnityEditor;
#if UNITY_2018_3_OR_NEWER

using UnityEditor.Experimental.SceneManagement;

#endif
#endif

namespace Mirror
{
    [ExecuteInEditMode]
    [DisallowMultipleComponent]
    [AddComponentMenu("Network/NetworkIdentity")]
    public sealed class NetworkIdentity : MonoBehaviour
    {
        // configuration
        [SerializeField] uint m_SceneId;
        [SerializeField] bool m_ServerOnly;
        [SerializeField] bool m_LocalPlayerAuthority;

        // runtime data
        bool m_IsClient;
        bool m_IsServer;
        bool m_HasAuthority;

        uint m_NetId;
        bool m_IsLocalPlayer;
        NetworkConnection m_ConnectionToServer;
        NetworkConnection m_ConnectionToClient;
        NetworkBehaviour[] m_NetworkBehaviours;


        NetworkConnection m_ClientAuthorityOwner;

        // member used to mark a identity for future reset
        // check MarkForReset for more information.
        bool m_Reset;

        // properties
<<<<<<< HEAD
        ///<summary>True if the object is running on a client.</summary>
        public bool isClient { get { return m_IsClient; } }
        ///<summary>True if this object is running on the server, and has been spawned.</summary>
        public bool isServer { get { return m_IsServer && NetworkServer.active; } } // dont return true if server stopped.
        ///<summary>True if the object is the one that represents the player on the local machine.</summary>
        public bool isLocalPlayer { get { return m_IsLocalPlayer; } }
        ///<summary>True if this object is the authoritative version of the object. For more info: https://vis2k.github.io/Mirror/Concepts/Authority</summary>
        public bool hasAuthority { get { return m_HasAuthority; } }
=======
        public bool isClient => m_IsClient;
        public bool isServer => m_IsServer && NetworkServer.active; // dont return true if server stopped.
        public bool isLocalPlayer => m_IsLocalPlayer;
        public bool hasAuthority => m_HasAuthority;
>>>>>>> 0b9b2749

        ///<summary>The list of client NetworkConnections that are able to see this object.
        ///  connectionId -> NetworkConnection </summary>
        public Dictionary<int, NetworkConnection> observers;

<<<<<<< HEAD
        ///<summary>A unique identifier for this network object, assigned when spawned.</summary>
        public uint netId { get { return m_NetId; } }
        ///<summary>A unique identifier for networked objects in a scene.</summary>
        public uint sceneId { get { return m_SceneId; } }
        ///<summary>A flag to make this object not be spawned on clients.</summary>
=======
        public uint netId => m_NetId;
        public uint sceneId => m_SceneId;
>>>>>>> 0b9b2749
        public bool serverOnly { get { return m_ServerOnly; } set { m_ServerOnly = value; } }
        ///<summary>True if the object is controlled by the client that owns it.</summary>
        public bool localPlayerAuthority { get { return m_LocalPlayerAuthority; } set { m_LocalPlayerAuthority = value; } }
<<<<<<< HEAD
        ///<summary>The client that has authority for this object. This will be null if no client has authority.</summary>
        public NetworkConnection clientAuthorityOwner { get { return m_ClientAuthorityOwner; }}
        ///<summary>The NetworkConnection associated with this NetworkIdentity. This is only valid for player objects on a local client.</summary>
        public NetworkConnection connectionToServer { get { return m_ConnectionToServer; } }
        ///<summary>The NetworkConnection associated with this NetworkIdentity. This is only valid for player objects on the server.</summary>
        public NetworkConnection connectionToClient { get { return m_ConnectionToClient; } }
=======
        public NetworkConnection clientAuthorityOwner => m_ClientAuthorityOwner;
        public NetworkConnection connectionToServer => m_ConnectionToServer;
        public NetworkConnection connectionToClient => m_ConnectionToClient;
>>>>>>> 0b9b2749

        // all spawned NetworkIdentities by netId. needed on server and client.
        public static Dictionary<uint, NetworkIdentity> spawned = new Dictionary<uint, NetworkIdentity>();

        public NetworkBehaviour[] NetworkBehaviours
        {
            get
            {
                m_NetworkBehaviours = m_NetworkBehaviours ?? GetComponents<NetworkBehaviour>();
                return m_NetworkBehaviours;
            }
        }

        // the AssetId trick:
        // - ideally we would have a serialized 'Guid m_AssetId' but Unity can't
        //   serialize it because Guid's internal bytes are private
        // - UNET used 'NetworkHash128' originally, with byte0, ..., byte16
        //   which works, but it just unnecessary extra code
        // - using just the Guid string would work, but it's 32 chars long and
        //   would then be sent over the network as 64 instead of 16 bytes
        // -> the solution is to serialize the string internally here and then
        //    use the real 'Guid' type for everything else via .assetId
        [SerializeField] string m_AssetId;
        /// <summary>This identifies the prefab associated with this object (for spawning).</summary>
        public Guid assetId
        {
            get
            {
#if UNITY_EDITOR
                // This is important because sometimes OnValidate does not run (like when adding view to prefab with no child links)
                if (string.IsNullOrEmpty(m_AssetId))
                    SetupIDs();
#endif
                // convert string to Guid and use .Empty to avoid exception if
                // we would use 'new Guid("")'
                return string.IsNullOrEmpty(m_AssetId) ? Guid.Empty : new Guid(m_AssetId);
            }
        }

        internal void SetDynamicAssetId(Guid newAssetId)
        {
            string newAssetIdString = newAssetId.ToString("N");
            if (string.IsNullOrEmpty(m_AssetId) || m_AssetId == newAssetIdString)
            {
                m_AssetId = newAssetIdString;
            }
            else
            {
                Debug.LogWarning("SetDynamicAssetId object already has an assetId <" + m_AssetId + ">");
            }
        }

        // used when adding players
        internal void SetClientOwner(NetworkConnection conn)
        {
            if (m_ClientAuthorityOwner != null)
            {
                Debug.LogError("SetClientOwner m_ClientAuthorityOwner already set!");
            }
            m_ClientAuthorityOwner = conn;
            m_ClientAuthorityOwner.AddOwnedObject(this);
        }

        // used during dispose after disconnect
        internal void ClearClientOwner()
        {
            m_ClientAuthorityOwner = null;
        }

        internal void ForceAuthority(bool authority)
        {
            if (m_HasAuthority == authority)
            {
                return;
            }

            m_HasAuthority = authority;
            if (authority)
            {
                OnStartAuthority();
            }
            else
            {
                OnStopAuthority();
            }
        }

        static uint s_NextNetworkId = 1;
        internal static uint GetNextNetworkId()
        {
            return s_NextNetworkId++;
        }

        public delegate void ClientAuthorityCallback(NetworkConnection conn, NetworkIdentity identity, bool authorityState);
        public static ClientAuthorityCallback clientAuthorityCallback;

        // only used during spawning on clients to set the identity.
        internal void SetNetworkInstanceId(uint newNetId)
        {
            m_NetId = newNetId;
            if (newNetId == 0)
            {
                m_IsServer = false;
            }
        }

        // only used when fixing duplicate scene IDs during post-processing
        public void ForceSceneId(uint newSceneId)
        {
            m_SceneId = newSceneId;
        }

        internal void EnableIsClient()
        {
            m_IsClient = true;
        }

        internal void EnableIsServer()
        {
            m_IsServer = true;
        }

        // used when the player object for a connection changes
        internal void SetNotLocalPlayer()
        {
            m_IsLocalPlayer = false;

            if (NetworkServer.active && NetworkServer.localClientActive)
            {
                // dont change authority for objects on the host
                return;
            }
            m_HasAuthority = false;
        }

        // this is used when a connection is destroyed, since the "observers" property is read-only
        internal void RemoveObserverInternal(NetworkConnection conn)
        {
            observers?.Remove(conn.connectionId);
        }

#if UNITY_EDITOR
        void OnValidate()
        {
            if (m_ServerOnly && m_LocalPlayerAuthority)
            {
                Debug.LogWarning("Disabling Local Player Authority for " + gameObject + " because it is server-only.");
                m_LocalPlayerAuthority = false;
            }

            SetupIDs();
        }

        void AssignAssetID(GameObject prefab)
        {
            string path = AssetDatabase.GetAssetPath(prefab);
            AssignAssetID(path);
        }

        void AssignAssetID(string path)
        {
            m_AssetId = AssetDatabase.AssetPathToGUID(path);
        }

        bool ThisIsAPrefab()
        {
#if UNITY_2018_3_OR_NEWER
            return PrefabUtility.IsPartOfPrefabAsset(gameObject);
#else
            PrefabType prefabType = PrefabUtility.GetPrefabType(gameObject);
            if (prefabType == PrefabType.Prefab)
                return true;
            return false;
#endif
        }

        bool ThisIsASceneObjectWithPrefabParent(out GameObject prefab)
        {
            prefab = null;

#if UNITY_2018_3_OR_NEWER
            if (!PrefabUtility.IsPartOfPrefabInstance(gameObject))
            {
                return false;
            }
            prefab = (GameObject)PrefabUtility.GetCorrespondingObjectFromSource(gameObject);
#elif UNITY_2018_2_OR_NEWER
            PrefabType prefabType = PrefabUtility.GetPrefabType(gameObject);
            if (prefabType == PrefabType.None)
                return false;
            prefab = (GameObject)PrefabUtility.GetCorrespondingObjectFromSource(gameObject);
#else
            PrefabType prefabType = PrefabUtility.GetPrefabType(gameObject);
            if (prefabType == PrefabType.None)
                return false;
            prefab = (GameObject)PrefabUtility.GetPrefabParent(gameObject);
#endif

            if (prefab == null)
            {
                Debug.LogError("Failed to find prefab parent for scene object [name:" + gameObject.name + "]");
                return false;
            }
            return true;
        }

        void SetupIDs()
        {
            GameObject prefab;
            if (ThisIsAPrefab())
            {
                ForceSceneId(0);
                AssignAssetID(gameObject);
            }
            else if (ThisIsASceneObjectWithPrefabParent(out prefab))
            {
                AssignAssetID(prefab);
            }
#if UNITY_2018_3_OR_NEWER
            else if (PrefabStageUtility.GetCurrentPrefabStage() != null)
            {
                ForceSceneId(0);
                string path = PrefabStageUtility.GetCurrentPrefabStage().prefabAssetPath;
                AssignAssetID(path);
            }
#endif
            else
            {
                m_AssetId = "";
            }
        }

#endif
        void OnDestroy()
        {
            if (m_IsServer && NetworkServer.active)
            {
                NetworkServer.Destroy(gameObject);
            }
        }

        internal void OnStartServer(bool allowNonZeroNetId)
        {
            if (m_IsServer)
            {
                return;
            }
            m_IsServer = true;
            m_HasAuthority = !m_LocalPlayerAuthority;

            observers = new Dictionary<int, NetworkConnection>();

            // If the instance/net ID is invalid here then this is an object instantiated from a prefab and the server should assign a valid ID
            if (netId == 0)
            {
                m_NetId = GetNextNetworkId();
            }
            else
            {
                if (!allowNonZeroNetId)
                {
                    Debug.LogError("Object has non-zero netId " + netId + " for " + gameObject);
                    return;
                }
            }

            if (LogFilter.Debug) { Debug.Log("OnStartServer " + this + " GUID:" + netId); }

            // add to spawned (note: the original EnableIsServer isn't needed
            // because we already set m_isServer=true above)
            spawned[netId] = this;

            foreach (NetworkBehaviour comp in NetworkBehaviours)
            {
                try
                {
                    comp.OnStartServer();
                }
                catch (Exception e)
                {
                    Debug.LogError("Exception in OnStartServer:" + e.Message + " " + e.StackTrace);
                }
            }

            if (NetworkClient.active && NetworkServer.localClientActive)
            {
                // there will be no spawn message, so start the client here too
                EnableIsClient();
                OnStartClient();
            }

            if (m_HasAuthority)
            {
                OnStartAuthority();
            }
        }

        internal void OnStartClient()
        {
            m_IsClient = true;

            if (LogFilter.Debug) { Debug.Log("OnStartClient " + gameObject + " GUID:" + netId + " localPlayerAuthority:" + localPlayerAuthority); }
            foreach (NetworkBehaviour comp in NetworkBehaviours)
            {
                try
                {
                    comp.OnStartClient(); // user implemented startup
                }
                catch (Exception e)
                {
                    Debug.LogError("Exception in OnStartClient:" + e.Message + " " + e.StackTrace);
                }
            }
        }

        internal void OnStartAuthority()
        {
            if (m_NetworkBehaviours == null)
            {
                Debug.LogError("Network object " + name + " not initialized properly. Do you have more than one NetworkIdentity in the same object? Did you forget to spawn this object with NetworkServer?", this);
                return;
            }

            foreach (NetworkBehaviour comp in NetworkBehaviours)
            {
                try
                {
                    comp.OnStartAuthority();
                }
                catch (Exception e)
                {
                    Debug.LogError("Exception in OnStartAuthority:" + e.Message + " " + e.StackTrace);
                }
            }
        }

        internal void OnStopAuthority()
        {
            foreach (NetworkBehaviour comp in NetworkBehaviours)
            {
                try
                {
                    comp.OnStopAuthority();
                }
                catch (Exception e)
                {
                    Debug.LogError("Exception in OnStopAuthority:" + e.Message + " " + e.StackTrace);
                }
            }
        }

        internal void OnSetLocalVisibility(bool vis)
        {
            foreach (NetworkBehaviour comp in NetworkBehaviours)
            {
                try
                {
                    comp.OnSetLocalVisibility(vis);
                }
                catch (Exception e)
                {
                    Debug.LogError("Exception in OnSetLocalVisibility:" + e.Message + " " + e.StackTrace);
                }
            }
        }

        internal bool OnCheckObserver(NetworkConnection conn)
        {
            foreach (NetworkBehaviour comp in NetworkBehaviours)
            {
                try
                {
                    if (!comp.OnCheckObserver(conn))
                        return false;
                }
                catch (Exception e)
                {
                    Debug.LogError("Exception in OnCheckObserver:" + e.Message + " " + e.StackTrace);
                }
            }
            return true;
        }

        ////////////////////////////////////////////////////////////////////////////////////////////////////////////////
        // random number that is unlikely to appear in a regular data stream
        const byte Barrier = 171;

        // paul: readstring bug prevention: https://issuetracker.unity3d.com/issues/unet-networkwriter-dot-write-causing-readstring-slash-readbytes-out-of-range-errors-in-clients
        // -> OnSerialize writes componentData, barrier, componentData, barrier,componentData,...
        // -> OnDeserialize carefully extracts each data, then deserializes the barrier and check it
        //    -> If we read too many or too few bytes,  the barrier is very unlikely to match
        //    -> we can properly track down errors
        internal bool OnSerializeSafely(NetworkBehaviour comp, NetworkWriter writer, bool initialState)
        {
            // serialize into a temporary writer
            bool result = false;
            try
            {
                result = comp.OnSerialize(writer, initialState);
            }
            catch (Exception e)
            {
                // show a detailed error and let the user know what went wrong
                Debug.LogError("OnSerialize failed for: object=" + name + " component=" + comp.GetType() + " sceneId=" + m_SceneId + "\n\n" + e.ToString());
            }
            if (LogFilter.Debug) { Debug.Log("OnSerializeSafely written for object=" + comp.name + " component=" + comp.GetType() + " sceneId=" + m_SceneId); }

            // serialize a barrier to be checked by the deserializer
            writer.Write(Barrier);
            return result;
        }

        // cache the writer so that we are not creating a new network writer
        // for every gameobject
        private static NetworkWriter writer ;

        // serialize all components (or only dirty ones if not initial state)
        // -> returns serialized data of everything dirty,  null if nothing was dirty
        internal byte[] OnSerializeAllSafely(bool initialState)
        {
            if (m_NetworkBehaviours.Length > 64)
            {
                Debug.LogError("Only 64 NetworkBehaviour components are allowed for NetworkIdentity: " + name + " because of the dirtyComponentMask");
                return null;
            }
            ulong dirtyComponentsMask = GetDirtyMask(m_NetworkBehaviours, initialState);

            if (dirtyComponentsMask == 0L)
                return null;

            writer = writer ?? new NetworkWriter();
            writer.Reset();
            writer.WritePackedUInt64(dirtyComponentsMask); // WritePacked64 so we don't write full 8 bytes if we don't have to

            foreach (NetworkBehaviour comp in m_NetworkBehaviours)
            {
                // is this component dirty?
                // -> always serialize if initialState so all components are included in spawn packet
                // -> note: IsDirty() is false if the component isn't dirty or sendInterval isn't elapsed yet
                if (initialState || comp.IsDirty())
                {
                    // serialize the data
                    if (LogFilter.Debug) { Debug.Log("OnSerializeAllSafely: " + name + " -> " + comp.GetType() + " initial=" + initialState); }
                    OnSerializeSafely(comp, writer, initialState);

                    // Clear dirty bits only if we are synchronizing data and not sending a spawn message.
                    // This preserves the behavior in HLAPI
                    if (!initialState)
                    {
                        comp.ClearAllDirtyBits();
                    }
                }
            }

            // did we write anything? then write dirty, payload and return true
            byte[] bytes = writer.ToArray();

            // original HLAPI had a warning in UNetUpdate() in case of large state updates. let's move it here, might
            // be useful for debugging.
            if (bytes.Length > NetworkManager.singleton.transport.GetMaxPacketSize(Channels.DefaultReliable))
            {
                Debug.LogWarning("Large state update of " + bytes.Length + " bytes for netId:" + netId);
            }
            return bytes;
        }

        private ulong GetDirtyMask(NetworkBehaviour[] components, bool initialState)
        {
            // loop through all components only once and then write dirty+payload into the writer afterwards
            ulong dirtyComponentsMask = 0L;
            for (int i = 0; i < components.Length; ++i)
            {
                NetworkBehaviour comp = components[i];
                if (initialState || comp.IsDirty())
                {
                    dirtyComponentsMask |= (ulong)(1L << i);
                }
            }

            return dirtyComponentsMask;
        }

        ////////////////////////////////////////////////////////////////////////////////////////////////////////////////

        internal void OnDeserializeSafely(NetworkBehaviour comp, NetworkReader reader, bool initialState)
        {
        
            // call OnDeserialize with a temporary reader, so that the
            // original one can't be messed with. we also wrap it in a
            // try-catch block so there's no way to mess up another
            // component's deserialization
            try
            {
                comp.OnDeserialize(reader, initialState);

                byte barrierData = reader.ReadByte();
                if (barrierData != Barrier)
                {
                    Debug.LogError("OnDeserialize failed for: object=" + name + " component=" + comp.GetType() + " sceneId=" + m_SceneId  + ". Possible Reasons:\n  * Do " + comp.GetType() + "'s OnSerialize and OnDeserialize calls write the same amount of data? \n  * Was there an exception in " + comp.GetType() + "'s OnSerialize/OnDeserialize code?\n  * Are the server and client the exact same project?\n  * Maybe this OnDeserialize call was meant for another GameObject? The sceneIds can easily get out of sync if the Hierarchy was modified only in the client OR the server. Try rebuilding both.\n\n" );
                }
            }
            catch (Exception e)
            {
                // show a detailed error and let the user know what went wrong
                Debug.LogError("OnDeserialize failed for: object=" + name + " component=" + comp.GetType() + " sceneId=" + m_SceneId + ". Possible Reasons:\n  * Do " + comp.GetType() + "'s OnSerialize and OnDeserialize calls write the same amount of data? \n  * Was there an exception in " + comp.GetType() + "'s OnSerialize/OnDeserialize code?\n  * Are the server and client the exact same project?\n  * Maybe this OnDeserialize call was meant for another GameObject? The sceneIds can easily get out of sync if the Hierarchy was modified only in the client OR the server. Try rebuilding both.\n\n" + e.ToString());
            }
        }

        internal void OnDeserializeAllSafely(NetworkBehaviour[] components, NetworkReader reader, bool initialState)
        {
            // read component dirty mask
            ulong dirtyComponentsMask = reader.ReadPackedUInt64();

            // loop through all components and deserialize the dirty ones
            for (int i = 0; i < components.Length; ++i)
            {
                // is the dirty bit at position 'i' set to 1?
                ulong dirtyBit = (ulong)(1L << i);
                if ((dirtyComponentsMask & dirtyBit) != 0L)
                {
                    OnDeserializeSafely(components[i], reader, initialState);
                }
            }
        }

        ////////////////////////////////////////////////////////////////////////////////////////////////////////////////

        // happens on client
        internal void HandleClientAuthority(bool authority)
        {
            if (!localPlayerAuthority)
            {
                Debug.LogError("HandleClientAuthority " + gameObject + " does not have localPlayerAuthority");
                return;
            }

            ForceAuthority(authority);
        }

        // helper function to handle SyncEvent/Command/Rpc
        internal void HandleRemoteCall(int componentIndex, int functionHash, UNetInvokeType invokeType, NetworkReader reader)
        {
            if (gameObject == null)
            {
                Debug.LogWarning(invokeType + " [" + functionHash + "] received for deleted object [netId=" + netId + "]");
                return;
            }

            // find the right component to invoke the function on
            if (0 <= componentIndex && componentIndex < m_NetworkBehaviours.Length)
            {
                NetworkBehaviour invokeComponent = m_NetworkBehaviours[componentIndex];
                if (!invokeComponent.InvokeHandlerDelegate(functionHash, invokeType, reader))
                {
                    Debug.LogError("Found no receiver for incoming " + invokeType + " [" + functionHash + "] on " + gameObject + ",  the server and client should have the same NetworkBehaviour instances [netId=" + netId + "].");
                }
            }
            else
            {
                Debug.LogWarning("Component [" + componentIndex + "] not found for [netId=" + netId + "]");
            }
        }

        // happens on client
        internal void HandleSyncEvent(int componentIndex, int eventHash, NetworkReader reader)
        {
            HandleRemoteCall(componentIndex, eventHash, UNetInvokeType.SyncEvent, reader);
        }

        // happens on server
        internal void HandleCommand(int componentIndex, int cmdHash, NetworkReader reader)
        {
            HandleRemoteCall(componentIndex, cmdHash, UNetInvokeType.Command, reader);
        }

        // happens on client
        internal void HandleRPC(int componentIndex, int rpcHash, NetworkReader reader)
        {
            HandleRemoteCall(componentIndex, rpcHash, UNetInvokeType.ClientRpc, reader);
        }

        internal void OnUpdateVars(NetworkReader reader, bool initialState)
        {
            if (initialState && m_NetworkBehaviours == null)
            {
                m_NetworkBehaviours = GetComponents<NetworkBehaviour>();
            }

            OnDeserializeAllSafely(m_NetworkBehaviours, reader, initialState);
        }

        internal void SetLocalPlayer()
        {
            m_IsLocalPlayer = true;

            // there is an ordering issue here that originAuthority solves. OnStartAuthority should only be called if m_HasAuthority was false when this function began,
            // or it will be called twice for this object. But that state is lost by the time OnStartAuthority is called below, so the original value is cached
            // here to be checked below.
            bool originAuthority = m_HasAuthority;
            if (localPlayerAuthority)
            {
                m_HasAuthority = true;
            }

            for (int i = 0; i < m_NetworkBehaviours.Length; i++)
            {
                NetworkBehaviour comp = m_NetworkBehaviours[i];
                comp.OnStartLocalPlayer();

                if (localPlayerAuthority && !originAuthority)
                {
                    comp.OnStartAuthority();
                }
            }
        }

        internal void SetConnectionToServer(NetworkConnection conn)
        {
            m_ConnectionToServer = conn;
        }

        internal void SetConnectionToClient(NetworkConnection conn)
        {
            m_ConnectionToClient = conn;
        }

        internal void OnNetworkDestroy()
        {
            for (int i = 0; m_NetworkBehaviours != null && i < m_NetworkBehaviours.Length; i++)
            {
                NetworkBehaviour comp = m_NetworkBehaviours[i];
                comp.OnNetworkDestroy();
            }
            m_IsServer = false;
        }

        internal void ClearObservers()
        {
            if (observers != null)
            {
                foreach (KeyValuePair<int, NetworkConnection> kvp in observers)
                {
                    kvp.Value.RemoveFromVisList(this, true);
                }
                observers.Clear();
            }
        }

        internal void AddObserver(NetworkConnection conn)
        {
            if (observers == null)
            {
                Debug.LogError("AddObserver for " + gameObject + " observer list is null");
                return;
            }

            if (observers.ContainsKey(conn.connectionId))
            {
                // if we try to add a connectionId that was already added, then
                // we may have generated one that was already in use.
                return;
            }

            if (LogFilter.Debug) { Debug.Log("Added observer " + conn.address + " added for " + gameObject); }

            observers[conn.connectionId] = conn;
            conn.AddToVisList(this);
        }

        internal void RemoveObserver(NetworkConnection conn)
        {
            if (observers == null)
                return;

            observers.Remove(conn.connectionId);
            conn.RemoveFromVisList(this, false);
        }

        public void RebuildObservers(bool initialize)
        {
            if (observers == null)
                return;

            bool changed = false;
            bool result = false;
            HashSet<NetworkConnection> newObservers = new HashSet<NetworkConnection>();
            HashSet<NetworkConnection> oldObservers = new HashSet<NetworkConnection>(observers.Values);

            foreach (NetworkBehaviour comp in NetworkBehaviours)
            {
                result |= comp.OnRebuildObservers(newObservers, initialize);
            }
            if (!result)
            {
                // none of the behaviours rebuilt our observers, use built-in rebuild method
                if (initialize)
                {
                    foreach (KeyValuePair<int, NetworkConnection> kvp in NetworkServer.connections)
                    {
                        NetworkConnection conn = kvp.Value;
                        if (conn.isReady)
                            AddObserver(conn);
                    }

                    if (NetworkServer.localConnection != null && NetworkServer.localConnection.isReady)
                    {
                        AddObserver(NetworkServer.localConnection);
                    }
                }
                return;
            }

            // apply changes from rebuild
            foreach (NetworkConnection conn in newObservers)
            {
                if (conn == null)
                {
                    continue;
                }

                if (!conn.isReady)
                {
                    Debug.LogWarning("Observer is not ready for " + gameObject + " " + conn);
                    continue;
                }

                if (initialize || !oldObservers.Contains(conn))
                {
                    // new observer
                    conn.AddToVisList(this);
                    if (LogFilter.Debug) { Debug.Log("New Observer for " + gameObject + " " + conn); }
                    changed = true;
                }
            }

            foreach (NetworkConnection conn in oldObservers)
            {
                if (!newObservers.Contains(conn))
                {
                    // removed observer
                    conn.RemoveFromVisList(this, false);
                    if (LogFilter.Debug) { Debug.Log("Removed Observer for " + gameObject + " " + conn); }
                    changed = true;
                }
            }

            // special case for local client.
            if (initialize)
            {
                if (!newObservers.Contains(NetworkServer.localConnection))
                {
                    OnSetLocalVisibility(false);
                }
            }

            if (changed)
            {
                observers = newObservers.ToDictionary(conn => conn.connectionId, conn => conn);
            }
        }

        public bool RemoveClientAuthority(NetworkConnection conn)
        {
            if (!isServer)
            {
                Debug.LogError("RemoveClientAuthority can only be call on the server for spawned objects.");
                return false;
            }

            if (connectionToClient != null)
            {
                Debug.LogError("RemoveClientAuthority cannot remove authority for a player object");
                return false;
            }

            if (m_ClientAuthorityOwner == null)
            {
                Debug.LogError("RemoveClientAuthority for " + gameObject + " has no clientAuthority owner.");
                return false;
            }

            if (m_ClientAuthorityOwner != conn)
            {
                Debug.LogError("RemoveClientAuthority for " + gameObject + " has different owner.");
                return false;
            }

            m_ClientAuthorityOwner.RemoveOwnedObject(this);
            m_ClientAuthorityOwner = null;

            // server now has authority (this is only called on server)
            ForceAuthority(true);

            // send msg to that client
            var msg = new ClientAuthorityMessage
            {
                netId = netId,
                authority = false
            };
            conn.Send((short)MsgType.LocalClientAuthority, msg);

            clientAuthorityCallback?.Invoke(conn, this, false);
            return true;
        }

        public bool AssignClientAuthority(NetworkConnection conn)
        {
            if (!isServer)
            {
                Debug.LogError("AssignClientAuthority can only be call on the server for spawned objects.");
                return false;
            }
            if (!localPlayerAuthority)
            {
                Debug.LogError("AssignClientAuthority can only be used for NetworkIdentity component with LocalPlayerAuthority set.");
                return false;
            }

            if (m_ClientAuthorityOwner != null && conn != m_ClientAuthorityOwner)
            {
                Debug.LogError("AssignClientAuthority for " + gameObject + " already has an owner. Use RemoveClientAuthority() first.");
                return false;
            }

            if (conn == null)
            {
                Debug.LogError("AssignClientAuthority for " + gameObject + " owner cannot be null. Use RemoveClientAuthority() instead.");
                return false;
            }

            m_ClientAuthorityOwner = conn;
            m_ClientAuthorityOwner.AddOwnedObject(this);

            // server no longer has authority (this is called on server). Note that local client could re-acquire authority below
            ForceAuthority(false);

            // send msg to that client
            var msg = new ClientAuthorityMessage
            {
                netId = netId,
                authority = true
            };
            conn.Send((short)MsgType.LocalClientAuthority, msg);

            clientAuthorityCallback?.Invoke(conn, this, true);
            return true;
        }

        // marks the identity for future reset, this is because we cant reset the identity during destroy
        // as people might want to be able to read the members inside OnDestroy(), and we have no way
        // of invoking reset after OnDestroy is called.
        internal void MarkForReset()
        {
            m_Reset = true;
        }

        // if we have marked an identity for reset we do the actual reset.
        internal void Reset()
        {
            if (!m_Reset)
                return;

            m_Reset = false;
            m_IsServer = false;
            m_IsClient = false;
            m_HasAuthority = false;

            m_NetId = 0;
            m_IsLocalPlayer = false;
            m_ConnectionToServer = null;
            m_ConnectionToClient = null;
            m_NetworkBehaviours = null;

            ClearObservers();
            m_ClientAuthorityOwner = null;
        }

        // invoked by unity runtime immediately after the regular "Update()" function.
        internal void UNetUpdate()
        {
            // SendToReady sends to all observers. no need to serialize if we
            // don't have any.
            if (observers == null || observers.Count == 0)
                return;

            // serialize all the dirty components and send (if any were dirty)
            byte[] payload = OnSerializeAllSafely(false);
            if (payload != null)
            {
                // construct message and send
                UpdateVarsMessage message = new UpdateVarsMessage
                {
                    netId = netId,
                    payload = payload
                };

                NetworkServer.SendToReady(this, (short)MsgType.UpdateVars, message);
            }
        }

        // this is invoked by the UnityEngine
        public static void UNetStaticUpdate()
        {
            NetworkServer.Update();
            NetworkClient.UpdateClients();
            NetworkManager.UpdateScene();
        }
    }
}<|MERGE_RESOLUTION|>--- conflicted
+++ resolved
@@ -45,51 +45,33 @@
         bool m_Reset;
 
         // properties
-<<<<<<< HEAD
         ///<summary>True if the object is running on a client.</summary>
-        public bool isClient { get { return m_IsClient; } }
+        public bool isClient => m_IsClient;
         ///<summary>True if this object is running on the server, and has been spawned.</summary>
-        public bool isServer { get { return m_IsServer && NetworkServer.active; } } // dont return true if server stopped.
+        public bool isServer => m_IsServer && NetworkServer.active; // dont return true if server stopped.
         ///<summary>True if the object is the one that represents the player on the local machine.</summary>
-        public bool isLocalPlayer { get { return m_IsLocalPlayer; } }
+        public bool isLocalPlayer => m_IsLocalPlayer;
         ///<summary>True if this object is the authoritative version of the object. For more info: https://vis2k.github.io/Mirror/Concepts/Authority</summary>
-        public bool hasAuthority { get { return m_HasAuthority; } }
-=======
-        public bool isClient => m_IsClient;
-        public bool isServer => m_IsServer && NetworkServer.active; // dont return true if server stopped.
-        public bool isLocalPlayer => m_IsLocalPlayer;
         public bool hasAuthority => m_HasAuthority;
->>>>>>> 0b9b2749
 
         ///<summary>The list of client NetworkConnections that are able to see this object.
         ///  connectionId -> NetworkConnection </summary>
         public Dictionary<int, NetworkConnection> observers;
 
-<<<<<<< HEAD
         ///<summary>A unique identifier for this network object, assigned when spawned.</summary>
-        public uint netId { get { return m_NetId; } }
+        public uint netId => m_NetId;
         ///<summary>A unique identifier for networked objects in a scene.</summary>
-        public uint sceneId { get { return m_SceneId; } }
+        public uint sceneId => m_SceneId;
         ///<summary>A flag to make this object not be spawned on clients.</summary>
-=======
-        public uint netId => m_NetId;
-        public uint sceneId => m_SceneId;
->>>>>>> 0b9b2749
         public bool serverOnly { get { return m_ServerOnly; } set { m_ServerOnly = value; } }
         ///<summary>True if the object is controlled by the client that owns it.</summary>
         public bool localPlayerAuthority { get { return m_LocalPlayerAuthority; } set { m_LocalPlayerAuthority = value; } }
-<<<<<<< HEAD
         ///<summary>The client that has authority for this object. This will be null if no client has authority.</summary>
-        public NetworkConnection clientAuthorityOwner { get { return m_ClientAuthorityOwner; }}
+        public NetworkConnection clientAuthorityOwner => m_ClientAuthorityOwner;
         ///<summary>The NetworkConnection associated with this NetworkIdentity. This is only valid for player objects on a local client.</summary>
-        public NetworkConnection connectionToServer { get { return m_ConnectionToServer; } }
+        public NetworkConnection connectionToServer => m_ConnectionToServer;
         ///<summary>The NetworkConnection associated with this NetworkIdentity. This is only valid for player objects on the server.</summary>
-        public NetworkConnection connectionToClient { get { return m_ConnectionToClient; } }
-=======
-        public NetworkConnection clientAuthorityOwner => m_ClientAuthorityOwner;
-        public NetworkConnection connectionToServer => m_ConnectionToServer;
         public NetworkConnection connectionToClient => m_ConnectionToClient;
->>>>>>> 0b9b2749
 
         // all spawned NetworkIdentities by netId. needed on server and client.
         public static Dictionary<uint, NetworkIdentity> spawned = new Dictionary<uint, NetworkIdentity>();
