using System;
using System.Collections.Generic;
using System.ComponentModel;
using System.Security.Cryptography;
using UnityEngine;
using UnityEngine.Serialization;
using UnityEngine.Events;
#if UNITY_EDITOR
using UnityEditor;
#if UNITY_2018_3_OR_NEWER
using UnityEditor.Experimental.SceneManagement;
#endif
#endif

namespace Mirror
{
    /// <summary>
    /// The NetworkIdentity identifies objects across the network, between server and clients. Its primary data is a NetworkInstanceId which is allocated by the server and then set on clients. This is used in network communications to be able to lookup game objects on different machines.
    /// </summary>
    /// <remarks>
    /// <para>The NetworkIdentity is used to synchronize information in the object with the network. Only the server should create instances of objects which have NetworkIdentity as otherwise they will not be properly connected to the system.</para>
    /// <para>For complex objects with a hierarchy of subcomponents, the NetworkIdentity must be on the root of the hierarchy. It is not supported to have multiple NetworkIdentity components on subcomponents of a hierarchy.</para>
    /// <para>NetworkBehaviour scripts require a NetworkIdentity on the game object to be able to function.</para>
    /// <para>The NetworkIdentity manages the dirty state of the NetworkBehaviours of the object. When it discovers that NetworkBehaviours are dirty, it causes an update packet to be created and sent to clients.</para>
    /// <para>The flow for serialization updates managed by the NetworkIdentity is:</para>
    /// <para>* Each NetworkBehaviour has a dirty mask. This mask is available inside OnSerialize as syncVarDirtyBits</para>
    /// <para>* Each SyncVar in a NetworkBehaviour script is assigned a bit in the dirty mask.</para>
    /// <para>* Changing the value of SyncVars causes the bit for that SyncVar to be set in the dirty mask</para>
    /// <para>* Alternatively, calling SetDirtyBit() writes directly to the dirty mask</para>
    /// <para>* NetworkIdentity objects are checked on the server as part of it&apos;s update loop</para>
    /// <para>* If any NetworkBehaviours on a NetworkIdentity are dirty, then an UpdateVars packet is created for that object</para>
    /// <para>* The UpdateVars packet is populated by calling OnSerialize on each NetworkBehaviour on the object</para>
    /// <para>* NetworkBehaviours that are NOT dirty write a zero to the packet for their dirty bits</para>
    /// <para>* NetworkBehaviours that are dirty write their dirty mask, then the values for the SyncVars that have changed</para>
    /// <para>* If OnSerialize returns true for a NetworkBehaviour, the dirty mask is reset for that NetworkBehaviour, so it will not send again until its value changes.</para>
    /// <para>* The UpdateVars packet is sent to ready clients that are observing the object</para>
    /// <para>On the client:</para>
    /// <para>* an UpdateVars packet is received for an object</para>
    /// <para>* The OnDeserialize function is called for each NetworkBehaviour script on the object</para>
    /// <para>* Each NetworkBehaviour script on the object reads a dirty mask.</para>
    /// <para>* If the dirty mask for a NetworkBehaviour is zero, the OnDeserialize functions returns without reading any more</para>
    /// <para>* If the dirty mask is non-zero value, then the OnDeserialize function reads the values for the SyncVars that correspond to the dirty bits that are set</para>
    /// <para>* If there are SyncVar hook functions, those are invoked with the value read from the stream.</para>
    /// </remarks>
    [ExecuteInEditMode]
    [DisallowMultipleComponent]
    [AddComponentMenu("Network/NetworkIdentity")]
    [HelpURL("https://mirror-networking.com/docs/Components/NetworkIdentity.html")]
    public sealed class NetworkIdentity : MonoBehaviour
    {
        // configuration
        NetworkBehaviour[] networkBehavioursCache;

        // member used to mark a identity for future reset
        // check MarkForReset for more information.
        bool reset;

        /// <summary>
        /// Returns true if running as a client and this object was spawned by a server.
        /// </summary>
        public bool IsClient => Client != null && Client.Active && NetId != 0 && !serverOnly;

        /// <summary>
        /// Returns true if NetworkServer.active and server is not stopped.
        /// </summary>
        public bool IsServer => Server != null && Server.Active && NetId != 0;

        /// <summary>
        /// Returns true if we're on host mode.
        /// </summary>
        public bool IsLocalClient => Server != null && Server.LocalClientActive;

        /// <summary>
        /// This returns true if this object is the one that represents the player on the local machine.
        /// <para>This is set when the server has spawned an object for this particular client.</para>
        /// </summary>
        public bool IsLocalPlayer => Client != null && Client.LocalPlayer == this;

        /// <summary>
        /// This returns true if this object is the authoritative player object on the client.
        /// <para>This value is determined at runtime. For most objects, authority is held by the server.</para>
        /// <para>For objects that had their authority set by AssignClientAuthority on the server, this will be true on the client that owns the object. NOT on other clients.</para>
        /// </summary>
        public bool HasAuthority { get; internal set; }

        /// <summary>
        /// The set of network connections (players) that can see this object.
        /// <para>null until OnStartServer was called. this is necessary for SendTo* to work properly in server-only mode.</para>
        /// </summary>
        public readonly HashSet<NetworkConnection> observers = new HashSet<NetworkConnection>();

        /// <summary>
        /// Unique identifier for this particular object instance, used for tracking objects between networked clients and the server.
        /// <para>This is a unique identifier for this particular GameObject instance. Use it to track GameObjects between networked clients and the server.</para>
        /// </summary>
        public uint NetId { get; internal set; }

        /// <summary>
        /// A unique identifier for NetworkIdentity objects within a scene.
        /// <para>This is used for spawning scene objects on clients.</para>
        /// </summary>
        // persistent scene id <sceneHash/32,sceneId/32> (see AssignSceneID comments)
        [FormerlySerializedAs("m_SceneId"), HideInInspector]
        public ulong sceneId;

        /// <summary>
        /// Flag to make this object only exist when the game is running as a server (or host).
        /// </summary>
        [FormerlySerializedAs("m_ServerOnly")]
        public bool serverOnly;

        /// <summary>
        /// The NetworkServer associated with this NetworkIdentity.
        /// </summary>
        public NetworkServer Server { get; internal set; }

        /// <summary>
        /// The NetworkConnection associated with this NetworkIdentity. This is only valid for player objects on a local client.
        /// </summary>
        public NetworkConnection ConnectionToServer { get; internal set; }

        /// <summary>
        /// The NetworkClient associated with this NetworkIdentity.
        /// </summary>
        public NetworkClient Client { get; internal set; }

        NetworkConnection _connectionToClient;

        /// <summary>
        /// The NetworkConnection associated with this <see cref="NetworkIdentity">NetworkIdentity.</see> This is valid for player and other owned objects in the server.
        /// <para>Use it to return details such as the connection&apos;s identity, IP address and ready status.</para>
        /// </summary>
        public NetworkConnection ConnectionToClient
        {
            get => _connectionToClient;

            internal set
            {
                if (_connectionToClient != null)
                    _connectionToClient.RemoveOwnedObject(this);

                _connectionToClient = value;
                _connectionToClient?.AddOwnedObject(this);
            }
        }

<<<<<<< HEAD
        public NetworkBehaviour[] NetworkBehaviours => networkBehavioursCache = networkBehavioursCache ?? GetComponents<NetworkBehaviour>();
=======
        /// <summary>
        /// All spawned NetworkIdentities by netId. Available on server and client.
        /// </summary>
        public static readonly Dictionary<uint, NetworkIdentity> spawned = new Dictionary<uint, NetworkIdentity>();

        public NetworkBehaviour[] NetworkBehaviours
        {
            get
            {
                if (networkBehavioursCache == null)
                {
                    CreateNetworkBehavioursCache();
                }
                return networkBehavioursCache;
            }
        }

        void CreateNetworkBehavioursCache()
        {
            networkBehavioursCache = GetComponents<NetworkBehaviour>();
            if (NetworkBehaviours.Length > 64)
            {
                Debug.LogError($"Only 64 NetworkBehaviour components are allowed for NetworkIdentity: {name} because of the dirtyComponentMask", this);
                // Log error once then resize array so that NetworkIdentity does not throw exceptions later
                Array.Resize(ref networkBehavioursCache, 64);
            }
        }
>>>>>>> 97f52458

        [SerializeField, HideInInspector] string m_AssetId;

        // the AssetId trick:
        // - ideally we would have a serialized 'Guid m_AssetId' but Unity can't
        //   serialize it because Guid's internal bytes are private
        // - UNET used 'NetworkHash128' originally, with byte0, ..., byte16
        //   which works, but it just unnecessary extra code
        // - using just the Guid string would work, but it's 32 chars long and
        //   would then be sent over the network as 64 instead of 16 bytes
        // -> the solution is to serialize the string internally here and then
        //    use the real 'Guid' type for everything else via .assetId
        /// <summary>
        /// Unique identifier used to find the source assets when server spawns the on clients.
        /// </summary>
        public Guid AssetId
        {
            get
            {
#if UNITY_EDITOR
                // This is important because sometimes OnValidate does not run (like when adding view to prefab with no child links)
                if (string.IsNullOrEmpty(m_AssetId))
                    SetupIDs();
#endif
                // convert string to Guid and use .Empty to avoid exception if
                // we would use 'new Guid("")'
                return string.IsNullOrEmpty(m_AssetId) ? Guid.Empty : new Guid(m_AssetId);
            }
            internal set
            {
                string newAssetIdString = value.ToString("N");
                if (string.IsNullOrEmpty(m_AssetId) || m_AssetId == newAssetIdString)
                {
                    m_AssetId = newAssetIdString;
                }
                else Debug.LogWarning($"SetDynamicAssetId object {name} already has an assetId {m_AssetId}, new asset id {newAssetIdString}");
            }
        }

        // keep track of all sceneIds to detect scene duplicates
        static readonly Dictionary<ulong, NetworkIdentity> sceneIds = new Dictionary<ulong, NetworkIdentity>();

        /// <summary>
        /// This is invoked for NetworkBehaviour objects when they become active on the server.
        /// <para>This could be triggered by NetworkServer.Listen() for objects in the scene, or by NetworkServer.Spawn() for objects that are dynamically created.</para>
        /// <para>This will be called for objects on a "host" as well as for object on a dedicated server.</para>
        /// </summary>
        public UnityEvent OnStartServer = new UnityEvent();

        /// <summary>
        /// Called on every NetworkBehaviour when it is activated on a client.
        /// <para>Objects on the host have this function called, as there is a local client on the host. The values of SyncVars on object are guaranteed to be initialized correctly with the latest state from the server when this function is called on the client.</para>
        /// </summary>
        public UnityEvent OnStartClient = new UnityEvent();

        /// <summary>
        /// Called when the local player object has been set up.
        /// <para>This happens after OnStartClient(), as it is triggered by an ownership message from the server. This is an appropriate place to activate components or functionality that should only be active for the local player, such as cameras and input.</para>
        /// </summary>
        public UnityEvent OnStartLocalPlayer = new UnityEvent();

        /// <summary>
        /// This is invoked on behaviours that have authority, based on context and <see cref="NetworkIdentity.HasAuthority">NetworkIdentity.hasAuthority</see>.
        /// <para>This is called after <see cref="OnStartServer">OnStartServer</see> and before <see cref="OnStartClient">OnStartClient.</see></para>
        /// <para>When <see cref="NetworkIdentity.AssignClientAuthority"/> is called on the server, this will be called on the client that owns the object. When an object is spawned with <see cref="NetworkServer.Spawn">NetworkServer.Spawn</see> with a NetworkConnection parameter included, this will be called on the client that owns the object.</para>
        /// </summary>
        public UnityEvent OnStartAuthority = new UnityEvent();

        /// <summary>
        /// This is invoked on behaviours when authority is removed.
        /// <para>When NetworkIdentity.RemoveClientAuthority is called on the server, this will be called on the client that owns the object.</para>
        /// </summary>
        public UnityEvent OnStopAuthority = new UnityEvent();

        /// <summary>
        /// This is invoked on clients when the server has caused this object to be destroyed.
        /// <para>This can be used as a hook to invoke effects or do client specific cleanup.</para>
        /// </summary>
        ///<summary>Called on clients when the server destroys the GameObject.</summary>
        public UnityEvent OnNetworkDestroy = new UnityEvent();

        /// <summary>
        /// Gets the NetworkIdentity from the sceneIds dictionary with the corresponding id
        /// </summary>
        /// <param name="id"></param>
        /// <returns>NetworkIdentity from the sceneIds dictionary</returns>
        public static NetworkIdentity GetSceneIdentity(ulong id) => sceneIds[id];

        // used when adding players
        internal void SetClientOwner(NetworkConnection conn)
        {
            // do nothing if it already has an owner
            if (ConnectionToClient != null && conn != ConnectionToClient)
            {
                throw new InvalidOperationException($"Object {this} netId={NetId} already has an owner. Use RemoveClientAuthority() first");
            }

            // otherwise set the owner connection
            ConnectionToClient = conn;
        }

        static uint nextNetworkId = 1;
        internal static uint GetNextNetworkId() => nextNetworkId++;

        /// <summary>
        /// Resets nextNetworkId = 1
        /// </summary>
        public static void ResetNextNetworkId() => nextNetworkId = 1;

        /// <summary>
        /// The delegate type for the clientAuthorityCallback.
        /// </summary>
        /// <param name="conn">The network connection that is gaining or losing authority.</param>
        /// <param name="identity">The object whose client authority status is being changed.</param>
        /// <param name="authorityState">The new state of client authority of the object for the connection.</param>
        public delegate void ClientAuthorityCallback(NetworkConnection conn, NetworkIdentity identity, bool authorityState);

        /// <summary>
        /// A callback that can be populated to be notified when the client-authority state of objects changes.
        /// <para>Whenever an object is spawned with client authority, or the client authority status of an object is changed with AssignClientAuthority or RemoveClientAuthority, then this callback will be invoked.</para>
        /// <para>This callback is only invoked on the server.</para>
        /// </summary>
        public static event ClientAuthorityCallback clientAuthorityCallback;

        // this is used when a connection is destroyed, since the "observers" property is read-only
        internal void RemoveObserverInternal(NetworkConnection conn)
        {
            observers.Remove(conn);
        }

        void Awake()
        {
            // detect runtime sceneId duplicates, e.g. if a user tries to
            // Instantiate a sceneId object at runtime. if we don't detect it,
            // then the client won't know which of the two objects to use for a
            // SpawnSceneObject message, and it's likely going to be the wrong
            // object.
            //
            // This might happen if for example we have a Dungeon GameObject
            // which contains a Skeleton monster as child, and when a player
            // runs into the Dungeon we create a Dungeon Instance of that
            // Dungeon, which would duplicate a scene object.
            //
            // see also: https://github.com/vis2k/Mirror/issues/384
            if (Application.isPlaying && sceneId != 0)
            {
                if (sceneIds.TryGetValue(sceneId, out NetworkIdentity existing) && existing != this)
                {
                    Debug.LogError(name + "'s sceneId: " + sceneId.ToString("X") + " is already taken by: " + existing.name + ". Don't call Instantiate for NetworkIdentities that were in the scene since the beginning (aka scene objects). Otherwise the client won't know which object to use for a SpawnSceneObject message.");
                    Destroy(gameObject);
                }
                else
                {
                    sceneIds[sceneId] = this;
                }
            }
        }

        void OnValidate()
        {
#if UNITY_EDITOR
            SetupIDs();
#endif
        }

#if UNITY_EDITOR
        void AssignAssetID(GameObject prefab) => AssignAssetID(AssetDatabase.GetAssetPath(prefab));
        void AssignAssetID(string path) => m_AssetId = AssetDatabase.AssetPathToGUID(path);

        bool ThisIsAPrefab() => PrefabUtility.IsPartOfPrefabAsset(gameObject);

        bool ThisIsASceneObjectWithPrefabParent(out GameObject prefab)
        {
            prefab = null;

            if (!PrefabUtility.IsPartOfPrefabInstance(gameObject))
            {
                return false;
            }
            prefab = PrefabUtility.GetCorrespondingObjectFromSource(gameObject);

            if (prefab == null)
            {
                Debug.LogError("Failed to find prefab parent for scene object [name:" + gameObject.name + "]");
                return false;
            }
            return true;
        }

        static uint GetRandomUInt()
        {
            // use Crypto RNG to avoid having time based duplicates
            using (var rng = new RNGCryptoServiceProvider())
            {
                byte[] bytes = new byte[4];
                rng.GetBytes(bytes);
                return BitConverter.ToUInt32(bytes, 0);
            }
        }

        // persistent sceneId assignment
        // (because scene objects have no persistent unique ID in Unity)
        //
        // original UNET used OnPostProcessScene to assign an index based on
        // FindObjectOfType<NetworkIdentity> order.
        // -> this didn't work because FindObjectOfType order isn't deterministic.
        // -> one workaround is to sort them by sibling paths, but it can still
        //    get out of sync when we open scene2 in editor and we have
        //    DontDestroyOnLoad objects that messed with the sibling index.
        //
        // we absolutely need a persistent id. challenges:
        // * it needs to be 0 for prefabs
        //   => we set it to 0 in SetupIDs() if prefab!
        // * it needs to be only assigned in edit time, not at runtime because
        //   only the objects that were in the scene since beginning should have
        //   a scene id.
        //   => Application.isPlaying check solves that
        // * it needs to detect duplicated sceneIds after duplicating scene
        //   objects
        //   => sceneIds dict takes care of that
        // * duplicating the whole scene file shouldn't result in duplicate
        //   scene objects
        //   => buildIndex is shifted into sceneId for that.
        //   => if we have no scenes in build index then it doesn't matter
        //      because by definition a build can't switch to other scenes
        //   => if we do have scenes in build index then it will be != -1
        //   note: the duplicated scene still needs to be opened once for it to
        //          be set properly
        // * scene objects need the correct scene index byte even if the scene's
        //   build index was changed or a duplicated scene wasn't opened yet.
        //   => OnPostProcessScene is the only function that gets called for
        //      each scene before runtime, so this is where we set the scene
        //      byte.
        // * disabled scenes in build settings should result in same scene index
        //   in editor and in build
        //   => .gameObject.scene.buildIndex filters out disabled scenes by
        //      default
        // * generated sceneIds absolutely need to set scene dirty and force the
        //   user to resave.
        //   => Undo.RecordObject does that perfectly.
        // * sceneIds should never be generated temporarily for unopened scenes
        //   when building, otherwise editor and build get out of sync
        //   => BuildPipeline.isBuildingPlayer check solves that
        void AssignSceneID()
        {
            // we only ever assign sceneIds at edit time, never at runtime.
            // by definition, only the original scene objects should get one.
            // -> if we assign at runtime then server and client would generate
            //    different random numbers!
            if (Application.isPlaying)
                return;

            // no valid sceneId yet, or duplicate?
            bool duplicate = sceneIds.TryGetValue(sceneId, out NetworkIdentity existing) && existing != null && existing != this;
            if (sceneId == 0 || duplicate)
            {
                // clear in any case, because it might have been a duplicate
                sceneId = 0;

                // if a scene was never opened and we are building it, then a
                // sceneId would be assigned to build but not saved in editor,
                // resulting in them getting out of sync.
                // => don't ever assign temporary ids. they always need to be
                //    permanent
                // => throw an exception to cancel the build and let the user
                //    know how to fix it!
                if (BuildPipeline.isBuildingPlayer)
                    throw new Exception("Scene " + gameObject.scene.path + " needs to be opened and resaved before building, because the scene object " + name + " has no valid sceneId yet.");

                // if we generate the sceneId then we MUST be sure to set dirty
                // in order to save the scene object properly. otherwise it
                // would be regenerated every time we reopen the scene, and
                // upgrading would be very difficult.
                // -> Undo.RecordObject is the new EditorUtility.SetDirty!
                // -> we need to call it before changing.
                Undo.RecordObject(this, "Generated SceneId");

                // generate random sceneId part (0x00000000FFFFFFFF)
                uint randomId = GetRandomUInt();

                // only assign if not a duplicate of an existing scene id
                // (small chance, but possible)
                duplicate = sceneIds.TryGetValue(randomId, out existing) && existing != null && existing != this;
                if (!duplicate)
                {
                    sceneId = randomId;
                }
            }

            // add to sceneIds dict no matter what
            // -> even if we didn't generate anything new, because we still need
            //    existing sceneIds in there to check duplicates
            sceneIds[sceneId] = this;
        }

        // copy scene path hash into sceneId for scene objects.
        // this is the only way for scene file duplication to not contain
        // duplicate sceneIds as it seems.
        // -> sceneId before: 0x00000000AABBCCDD
        // -> then we clear the left 4 bytes, so that our 'OR' uses 0x00000000
        // -> then we OR the hash into the 0x00000000 part
        // -> buildIndex is not enough, because Editor and Build have different
        //    build indices if there are disabled scenes in build settings, and
        //    if no scene is in build settings then Editor and Build have
        //    different indices too (Editor=0, Build=-1)
        // => ONLY USE THIS FROM POSTPROCESSSCENE!
        [EditorBrowsable(EditorBrowsableState.Never)]
        public void SetSceneIdSceneHashPartInternal()
        {
            // get deterministic scene hash
            uint pathHash = (uint)gameObject.scene.path.GetStableHashCode();

            // shift hash from 0x000000FFFFFFFF to 0xFFFFFFFF00000000
            ulong shiftedHash = (ulong)pathHash << 32;

            // OR into scene id
            sceneId = (sceneId & 0xFFFFFFFF) | shiftedHash;

            // log it. this is incredibly useful to debug sceneId issues.
            if (LogFilter.Debug) Debug.Log(name + " in scene=" + gameObject.scene.name + " scene index hash(" + pathHash.ToString("X") + ") copied into sceneId: " + sceneId.ToString("X"));
        }

        void SetupIDs()
        {
            if (ThisIsAPrefab())
            {
                // force 0 for prefabs
                sceneId = 0;
                AssignAssetID(gameObject);
            }
            // are we currently in prefab editing mode? aka prefab stage
            // => check prefabstage BEFORE SceneObjectWithPrefabParent
            //    (fixes https://github.com/vis2k/Mirror/issues/976)
            // => if we don't check GetCurrentPrefabStage and only check
            //    GetPrefabStage(gameObject), then the 'else' case where we
            //    assign a sceneId and clear the assetId would still be
            //    triggered for prefabs. in other words: if we are in prefab
            //    stage, do not bother with anything else ever!
            else if (PrefabStageUtility.GetCurrentPrefabStage() != null)
            {
                // when modifying a prefab in prefab stage, Unity calls
                // OnValidate for that prefab and for all scene objects based on
                // that prefab.
                //
                // is this GameObject the prefab that we modify, and not just a
                // scene object based on the prefab?
                //   * GetCurrentPrefabStage = 'are we editing ANY prefab?'
                //   * GetPrefabStage(go) = 'are we editing THIS prefab?'
                if (PrefabStageUtility.GetPrefabStage(gameObject) != null)
                {
                    // force 0 for prefabs
                    sceneId = 0;
                    // NOTE: might make sense to use GetPrefabStage for asset
                    //       path, but let's not touch it while it works.
                    string path = PrefabStageUtility.GetCurrentPrefabStage().prefabAssetPath;
                    AssignAssetID(path);
                }
            }
            else if (ThisIsASceneObjectWithPrefabParent(out GameObject prefab))
            {
                AssignSceneID();
                AssignAssetID(prefab);
            }
            else
            {
                AssignSceneID();
                m_AssetId = "";
            }
        }
#endif

        // Unity will Destroy all networked objects on Scene Change, so we have to handle that here silently.
        // That means we cannot have any warning or logging in this method.
        void OnDestroy()
        {
            // remove from sceneIds
            // -> remove with (0xFFFFFFFFFFFFFFFF) and without (0x00000000FFFFFFFF)
            //    sceneHash to be 100% safe.
            sceneIds.Remove(sceneId);
            sceneIds.Remove(sceneId & 0x00000000FFFFFFFF);

            // Only call NetworkServer.Destroy on server and only if reset is false
            // reset will be false from incorrect use of Destroy instead of NetworkServer.Destroy
            // reset will be true if NetworkServer.Destroy was correctly invoked to begin with
            // Users are supposed to call NetworkServer.Destroy instead of just regular Destroy for networked objects.
            // This is a safeguard in case users accidentally call regular Destroy instead.
            // We cover their mistake by calling NetworkServer.Destroy for them.
            // If, however, they call NetworkServer.Destroy correctly, which leads to NetworkIdentity.MarkForReset,
            // then we don't need to call it again, so the check for reset is needed to prevent the doubling.
            if (IsServer && !reset)
            {
                Server.Destroy(gameObject);
            }
        }

        internal void StartServer()
        {
            // do nothing if already spawned
            if (IsServer)
                return;

            // If the instance/net ID is invalid here then this is an object instantiated from a prefab and the server should assign a valid ID
            // NOTE: this might not be necessary because the above m_IsServer
            //       check already checks netId. BUT this case here checks only
            //       netId, so it would still check cases where isServer=false
            //       but netId!=0.
            if (NetId != 0)
            {
                // This object has already been spawned, this method might be called again
                // if we try to respawn all objects.  This can happen when we add a scene
                // in that case there is nothing else to do.
                return;
            }

            NetId = GetNextNetworkId();

            if (LogFilter.Debug) Debug.Log("OnStartServer " + this + " NetId:" + NetId + " SceneId:" + sceneId);

            // add to spawned (note: the original EnableIsServer isn't needed
            // because we already set m_isServer=true above)
            Server.spawned[NetId] = this;

            OnStartServer.Invoke();
        }

        bool clientStarted;
        internal void StartClient()
        {
            if (clientStarted)
                return;
            clientStarted = true;

            OnStartClient.Invoke();
        }

        static NetworkIdentity previousLocalPlayer;
        internal void StartLocalPlayer()
        {
            if (previousLocalPlayer == this)
                return;
            previousLocalPlayer = this;

            OnStartLocalPlayer.Invoke();
        }

        bool hadAuthority;
        internal void NotifyAuthority()
        {
            if (!hadAuthority && HasAuthority)
                StartAuthority();
            if (hadAuthority && !HasAuthority)
                StopAuthority();
            hadAuthority = HasAuthority;
        }

        internal void StartAuthority()
        {
            OnStartAuthority.Invoke();
        }

        internal void StopAuthority()
        {
            OnStopAuthority.Invoke();
        }

        internal void OnSetHostVisibility(bool visible)
        {
            foreach (NetworkBehaviour comp in NetworkBehaviours)
            {
                try
                {
                    comp.OnSetHostVisibility(visible);
                }
                catch (Exception e)
                {
                    Debug.LogError("Exception in OnSetLocalVisibility:" + e.Message + " " + e.StackTrace);
                }
            }
        }

        internal bool OnCheckObserver(NetworkConnection conn)
        {
            foreach (NetworkBehaviour comp in NetworkBehaviours)
            {
                try
                {
                    if (!comp.OnCheckObserver(conn))
                        return false;
                }
                catch (Exception e)
                {
                    Debug.LogError("Exception in OnCheckObserver:" + e.Message + " " + e.StackTrace);
                }
            }
            return true;
        }

        internal void NetworkDestroy()
        {
            OnNetworkDestroy.Invoke();
        }

        ////////////////////////////////////////////////////////////////////////////////////////////////////////////////
        // random number that is unlikely to appear in a regular data stream
        const byte Barrier = 171;

        // paul: readstring bug prevention: https://issuetracker.unity3d.com/issues/unet-networkwriter-dot-write-causing-readstring-slash-readbytes-out-of-range-errors-in-clients
        // -> OnSerialize writes componentData, barrier, componentData, barrier,componentData,...
        // -> OnDeserialize carefully extracts each data, then deserializes the barrier and check it
        //    -> If we read too many or too few bytes,  the barrier is very unlikely to match
        //    -> we can properly track down errors
        void OnSerializeSafely(NetworkBehaviour comp, NetworkWriter writer, bool initialState)
        {
            bool result = comp.OnSerialize(writer, initialState);
            if (LogFilter.Debug) { Debug.Log("OnSerializeSafely written for object=" + comp.name + " component=" + comp.GetType() + " sceneId=" + sceneId); }

            // serialize a barrier to be checked by the deserializer
            writer.WriteByte(Barrier);
        }

        // serialize all components (or only dirty ones if not initial state)
        // -> check ownerWritten/observersWritten to know if anything was written
        internal (int ownerWritten, int observersWritten) OnSerializeAllSafely(bool initialState, NetworkWriter ownerWriter, NetworkWriter observersWriter)
        {

<<<<<<< HEAD
            if (NetworkBehaviours.Length > 64)
            {
                throw new InvalidOperationException("Only 64 NetworkBehaviour components are allowed for NetworkIdentity: " + name + " because of the dirtyComponentMask");
            }

=======
>>>>>>> 97f52458
            ulong dirtyComponentsMask = GetDirtyMask(initialState);

            if (dirtyComponentsMask == 0L)
                return (0, 0);

            // calculate syncMode mask at runtime. this allows users to change
            // component.syncMode while the game is running, which can be a huge
            // advantage over syncvar-based sync modes. e.g. if a player decides
            // to share or not share his inventory, or to go invisible, etc.
            //
            // (this also lets the TestSynchronizingObjects test pass because
            //  otherwise if we were to cache it in Awake, then we would call
            //  GetComponents<NetworkBehaviour> before all the test behaviours
            //  were added)
            ulong syncModeObserversMask = GetSyncModeObserversMask();

            int ownerWritten = 0;
            int observersWritten = 0;

            // write regular dirty mask for owner,
            // writer 'dirty mask & syncMode==Everyone' for everyone else
            // (WritePacked64 so we don't write full 8 bytes if we don't have to)
            ownerWriter.WritePackedUInt64(dirtyComponentsMask);
            observersWriter.WritePackedUInt64(dirtyComponentsMask & syncModeObserversMask);

            foreach (NetworkBehaviour comp in NetworkBehaviours)
            {
                // is this component dirty?
                // -> always serialize if initialState so all components are included in spawn packet
                // -> note: IsDirty() is false if the component isn't dirty or sendInterval isn't elapsed yet
                if (initialState || comp.IsDirty())
                {
                    if (LogFilter.Debug) Debug.Log("OnSerializeAllSafely: " + name + " -> " + comp.GetType() + " initial=" + initialState);

                    // serialize into ownerWriter first
                    // (owner always gets everything!)
                    int startPosition = ownerWriter.Position;
                    OnSerializeSafely(comp, ownerWriter, initialState);
                    ++ownerWritten;

                    // copy into observersWriter too if SyncMode.Observers
                    // -> we copy instead of calling OnSerialize again because
                    //    we don't know what magic the user does in OnSerialize.
                    // -> it's not guaranteed that calling it twice gets the
                    //    same result
                    // -> it's not guaranteed that calling it twice doesn't mess
                    //    with the user's OnSerialize timing code etc.
                    // => so we just copy the result without touching
                    //    OnSerialize again
                    if (comp.syncMode == SyncMode.Observers)
                    {
                        var segment = ownerWriter.ToArraySegment();
                        int length = ownerWriter.Position - startPosition;
                        observersWriter.WriteBytes(segment.Array, startPosition, length);
                        ++observersWritten;
                    }
                }
            }

            return (ownerWritten, observersWritten);
        }

        internal ulong GetDirtyMask(bool initialState)
        {
            // loop through all components only once and then write dirty+payload into the writer afterwards
            ulong dirtyComponentsMask = 0L;
            NetworkBehaviour[] components = NetworkBehaviours;
            for (int i = 0; i < components.Length; ++i)
            {
                NetworkBehaviour comp = components[i];
                if (initialState || comp.IsDirty())
                {
                    dirtyComponentsMask |= (ulong)(1L << i);
                }
            }

            return dirtyComponentsMask;
        }

        // a mask that contains all the components with SyncMode.Observers
        internal ulong GetSyncModeObserversMask()
        {
            // loop through all components
            ulong mask = 0UL;
            NetworkBehaviour[] components = NetworkBehaviours;
            for (int i = 0; i < NetworkBehaviours.Length; ++i)
            {
                NetworkBehaviour comp = components[i];
                if (comp.syncMode == SyncMode.Observers)
                {
                    mask |= 1UL << i;
                }
            }

            return mask;
        }

        void OnDeserializeSafely(NetworkBehaviour comp, NetworkReader reader, bool initialState)
        {

            // call OnDeserialize with a temporary reader, so that the
            // original one can't be messed with. we also wrap it in a
            // try-catch block so there's no way to mess up another
            // component's deserialization

            comp.OnDeserialize(reader, initialState);

            byte barrierData = reader.ReadByte();
            if (barrierData != Barrier)
            {
                throw new InvalidMessageException("OnDeserialize failed for: object=" + name + " component=" + comp.GetType() + " sceneId=" + sceneId + ". Possible Reasons:\n  * Do " + comp.GetType() + "'s OnSerialize and OnDeserialize calls write the same amount of data? \n  * Was there an exception in " + comp.GetType() + "'s OnSerialize/OnDeserialize code?\n  * Are the server and client the exact same project?\n  * Maybe this OnDeserialize call was meant for another GameObject? The sceneIds can easily get out of sync if the Hierarchy was modified only in the client OR the server. Try rebuilding both.\n\n");
            }
        }

        internal void OnDeserializeAllSafely(NetworkReader reader, bool initialState)
        {
            // hack needed so that we can deserialize gameobjects and NI

            NetworkClient.Current = Client;
            // read component dirty mask
            ulong dirtyComponentsMask = reader.ReadPackedUInt64();

            NetworkBehaviour[] components = NetworkBehaviours;
            // loop through all components and deserialize the dirty ones
            for (int i = 0; i < components.Length; ++i)
            {
                // is the dirty bit at position 'i' set to 1?
                ulong dirtyBit = (ulong)(1L << i);
                if ((dirtyComponentsMask & dirtyBit) != 0L)
                {
                    OnDeserializeSafely(components[i], reader, initialState);
                }
            }
        }

        // helper function to handle SyncEvent/Command/Rpc
        void HandleRemoteCall(int componentIndex, int functionHash, MirrorInvokeType invokeType, NetworkReader reader)
        {
            if (gameObject == null)
            {
                Debug.LogWarning(invokeType + " [" + functionHash + "] received for deleted object [netId=" + NetId + "]");
                return;
            }

            // hack sets the current client and server so that we can deserialize
            // gameobjects and network identities in the reader
            NetworkClient.Current = Client;
            NetworkServer.Current = Server;

            // find the right component to invoke the function on
            if (0 <= componentIndex && componentIndex < NetworkBehaviours.Length)
            {
                NetworkBehaviour invokeComponent = NetworkBehaviours[componentIndex];
                if (!invokeComponent.InvokeHandlerDelegate(functionHash, invokeType, reader))
                {
                    Debug.LogError("Found no receiver for incoming " + invokeType + " [" + functionHash + "] on " + gameObject + ",  the server and client should have the same NetworkBehaviour instances [netId=" + NetId + "].");
                }
            }
            else
            {
                Debug.LogWarning("Component [" + componentIndex + "] not found for [netId=" + NetId + "]");
            }
        }

        // happens on client
        internal void HandleSyncEvent(int componentIndex, int eventHash, NetworkReader reader)
        {
            HandleRemoteCall(componentIndex, eventHash, MirrorInvokeType.SyncEvent, reader);
        }

        // happens on server
        internal void HandleCommand(int componentIndex, int cmdHash, NetworkReader reader)
        {
            HandleRemoteCall(componentIndex, cmdHash, MirrorInvokeType.Command, reader);
        }

        // happens on client
        internal void HandleRpc(int componentIndex, int rpcHash, NetworkReader reader)
        {
            HandleRemoteCall(componentIndex, rpcHash, MirrorInvokeType.ClientRpc, reader);
        }

        internal void ClearObservers()
        {
            foreach (NetworkConnection conn in observers)
            {
                conn.RemoveFromVisList(this);
            }
            observers.Clear();
        }

        internal void AddObserver(NetworkConnection conn)
        {
            if (observers.Contains(conn))
            {
                // if we try to add a connectionId that was already added, then
                // we may have generated one that was already in use.
                return;
            }

            if (LogFilter.Debug) Debug.Log("Added observer " + conn.Address + " added for " + gameObject);
            observers.Add(conn);
            conn.AddToVisList(this);

            // spawn identity for this conn
            Server.ShowForConnection(this, conn);
        }

        // helper function to call OnRebuildObservers in all components
        // -> HashSet is passed in so we can cache it!
        // -> returns true if any of the components implemented
        //    OnRebuildObservers, false otherwise
        // -> initialize is true on first rebuild, false on consecutive rebuilds
        internal bool GetNewObservers(HashSet<NetworkConnection> observersSet, bool initialize)
        {
            bool rebuildOverwritten = false;
            observersSet.Clear();

            foreach (NetworkBehaviour comp in NetworkBehaviours)
            {
                rebuildOverwritten |= comp.OnRebuildObservers(observersSet, initialize);
            }

            return rebuildOverwritten;
        }

        // helper function to add all server connections as observers.
        // this is used if none of the components provides their own
        // OnRebuildObservers function.
        internal void AddAllReadyServerConnectionsToObservers()
        {
            // add all server connections
            foreach (NetworkConnection conn in Server.connections)
            {
                if (conn.isReady)
                    AddObserver(conn);
            }

            // add local host connection (if any)
            if (Server.LocalConnection != null && Server.LocalConnection.isReady)
            {
                AddObserver(Server.LocalConnection);
            }
        }

        static readonly HashSet<NetworkConnection> newObservers = new HashSet<NetworkConnection>();

        /// <summary>
        /// This causes the set of players that can see this object to be rebuild. The OnRebuildObservers callback function will be invoked on each NetworkBehaviour.
        /// </summary>
        /// <param name="initialize">True if this is the first time.</param>
        public void RebuildObservers(bool initialize)
        {
            bool changed = false;

            // call OnRebuildObservers function in all components
            bool rebuildOverwritten = GetNewObservers(newObservers, initialize);

            // if player connection: ensure player always see himself no matter what.
            // -> fixes https://github.com/vis2k/Mirror/issues/692 where a
            //    player might teleport out of the ProximityChecker's cast,
            //    losing the own connection as observer.
            if (ConnectionToClient != null && ConnectionToClient.isReady)
            {
                newObservers.Add(ConnectionToClient);
            }

            // if no component implemented OnRebuildObservers, then add all
            // server connections.
            if (!rebuildOverwritten)
            {
                // only add all connections when rebuilding the first time.
                // second time we just keep them without rebuilding anything.
                if (initialize)
                {
                    AddAllReadyServerConnectionsToObservers();
                }
                return;
            }

            // add all newObservers that aren't in .observers yet
            foreach (NetworkConnection conn in newObservers)
            {
                // only add ready connections.
                // otherwise the player might not be in the world yet or anymore
                if (conn != null && conn.isReady)
                {
                    if (initialize || !observers.Contains(conn))
                    {
                        // new observer
                        conn.AddToVisList(this);
                        // spawn identity for this conn
                        Server.ShowForConnection(this, conn);
                        if (LogFilter.Debug) Debug.Log("New Observer for " + gameObject + " " + conn);
                        changed = true;
                    }
                }
            }

            // remove all old .observers that aren't in newObservers anymore
            foreach (NetworkConnection conn in observers)
            {
                if (!newObservers.Contains(conn))
                {
                    // removed observer
                    conn.RemoveFromVisList(this);
                    Server.HideForConnection(this, conn);

                    if (LogFilter.Debug) Debug.Log("Removed Observer for " + gameObject + " " + conn);
                    changed = true;
                }
            }

            if (changed)
            {
                observers.Clear();
                foreach (NetworkConnection conn in newObservers)
                {
                    if (conn != null && conn.isReady)
                        observers.Add(conn);
                }
            }

            // special case for host mode: we use SetHostVisibility to hide
            // NetworkIdentities that aren't in observer range from host.
            // this is what games like Dota/Counter-Strike do too, where a host
            // does NOT see all players by default. they are in memory, but
            // hidden to the host player.
            //
            // this code is from UNET, it's a bit strange but it works:
            // * it hides newly connected identities in host mode
            //   => that part was the intended behaviour
            // * it hides ALL NetworkIdentities in host mode when the host
            //   connects but hasn't selected a character yet
            //   => this only works because we have no .localConnection != null
            //      check. at this stage, localConnection is null because
            //      StartHost starts the server first, then calls this code,
            //      then starts the client and sets .localConnection. so we can
            //      NOT add a null check without breaking host visibility here.
            // * it hides ALL NetworkIdentities in server-only mode because
            //   observers never contain the 'null' .localConnection
            //   => that was not intended, but let's keep it as it is so we
            //      don't break anything in host mode. it's way easier than
            //      iterating all identities in a special function in StartHost.
            if (initialize)
            {
                if (!newObservers.Contains(Server.LocalConnection))
                {
                    OnSetHostVisibility(false);
                }
            }
        }

        /// <summary>
        /// Assign control of an object to a client via the client's <see cref="NetworkConnection">NetworkConnection.</see>
        /// <para>This causes hasAuthority to be set on the client that owns the object, and NetworkBehaviour.OnStartAuthority will be called on that client. This object then will be in the NetworkConnection.clientOwnedObjects list for the connection.</para>
        /// <para>Authority can be removed with RemoveClientAuthority. Only one client can own an object at any time. This does not need to be called for player objects, as their authority is setup automatically.</para>
        /// </summary>
        /// <param name="conn">	The connection of the client to assign authority to.</param>
        public void AssignClientAuthority(NetworkConnection conn)
        {
            if (!IsServer)
            {
                throw new InvalidOperationException("AssignClientAuthority can only be called on the server for spawned objects");
            }

            if (conn == null)
            {
                throw new InvalidOperationException("AssignClientAuthority for " + gameObject + " owner cannot be null. Use RemoveClientAuthority() instead");
            }

            if (ConnectionToClient != null && conn != ConnectionToClient)
            {
                throw new InvalidOperationException("AssignClientAuthority for " + gameObject + " already has an owner. Use RemoveClientAuthority() first");
            }

            SetClientOwner(conn);

            // The client will match to the existing object
            // update all variables and assign authority
            Server.SendSpawnMessage(this, conn);

            clientAuthorityCallback?.Invoke(conn, this, true);
        }

        /// <summary>
        /// Removes ownership for an object.
        /// <para>This applies to objects that had authority set by AssignClientAuthority, or <see cref="NetworkServer.Spawn">NetworkServer.Spawn</see> with a NetworkConnection parameter included.</para>
        /// <para>Authority cannot be removed for player objects.</para>
        /// </summary>
        public void RemoveClientAuthority()
        {
            if (!IsServer)
            {
                throw new InvalidOperationException("RemoveClientAuthority can only be called on the server for spawned objects");
            }

            if (ConnectionToClient?.Identity == this)
            {
                throw new InvalidOperationException("RemoveClientAuthority cannot remove authority for a player object");
            }

            if (ConnectionToClient != null)
            {
                clientAuthorityCallback?.Invoke(ConnectionToClient, this, false);

                NetworkConnection previousOwner = ConnectionToClient;

                ConnectionToClient = null;

                // we need to resynchronize the entire object
                // so just spawn it again,
                // the client will not create a new instance,  it will simply
                // reset all variables and remove authority
                Server.SendSpawnMessage(this, previousOwner);

                ConnectionToClient = null;
            }
        }

        // marks the identity for future reset, this is because we cant reset the identity during destroy
        // as people might want to be able to read the members inside OnDestroy(), and we have no way
        // of invoking reset after OnDestroy is called.
        internal void MarkForReset() => reset = true;

        // check if it was marked for reset
        internal bool IsMarkedForReset() => reset;

        // if we have marked an identity for reset we do the actual reset.
        internal void Reset()
        {
            if (!reset)
                return;

            clientStarted = false;
            reset = false;

            NetId = 0;
            Server = null;
            Client = null;
            ConnectionToServer = null;
            ConnectionToClient = null;
            networkBehavioursCache = null;

            ClearObservers();
        }

        // invoked by NetworkServer during Update()
        internal void ServerUpdate()
        {
            if (observers.Count > 0)
            {
                // one writer for owner, one for observers
                using (PooledNetworkWriter ownerWriter = NetworkWriterPool.GetWriter(), observersWriter = NetworkWriterPool.GetWriter())
                {
                    // serialize all the dirty components and send (if any were dirty)
                    (int ownerWritten, int observersWritten) = OnSerializeAllSafely(false, ownerWriter, observersWriter);
                    if (ownerWritten > 0 || observersWritten > 0)
                    {
                        var varsMessage = new UpdateVarsMessage
                        {
                            netId = NetId
                        };

                        // send ownerWriter to owner
                        // (only if we serialized anything for owner)
                        // (only if there is a connection (e.g. if not a monster),
                        //  and if connection is ready because we use SendToReady
                        //  below too)
                        if (ownerWritten > 0)
                        {
                            varsMessage.payload = ownerWriter.ToArraySegment();
                            if (ConnectionToClient != null && ConnectionToClient.isReady)
                                Server.SendToClientOfPlayer(this, varsMessage);
                        }

                        // send observersWriter to everyone but owner
                        // (only if we serialized anything for observers)
                        if (observersWritten > 0)
                        {
                            varsMessage.payload = observersWriter.ToArraySegment();
                            Server.SendToReady(this, varsMessage, false);
                        }

                        // clear dirty bits only for the components that we serialized
                        // DO NOT clean ALL component's dirty bits, because
                        // components can have different syncIntervals and we don't
                        // want to reset dirty bits for the ones that were not
                        // synced yet.
                        // (we serialized only the IsDirty() components, or all of
                        //  them if initialState. clearing the dirty ones is enough.)
                        ClearDirtyComponentsDirtyBits();
                    }
                }
            }
            else
            {
                // clear all component's dirty bits.
                // it would be spawned on new observers anyway.
                ClearAllComponentsDirtyBits();
            }
        }

        // clear all component's dirty bits no matter what
        internal void ClearAllComponentsDirtyBits()
        {
            foreach (NetworkBehaviour comp in NetworkBehaviours)
            {
                comp.ClearAllDirtyBits();
            }
        }

        // clear only dirty component's dirty bits. ignores components which
        // may be dirty but not ready to be synced yet (because of syncInterval)
        internal void ClearDirtyComponentsDirtyBits()
        {
            foreach (NetworkBehaviour comp in NetworkBehaviours)
            {
                if (comp.IsDirty())
                {
                    comp.ClearAllDirtyBits();
                }
            }
        }
    }
}<|MERGE_RESOLUTION|>--- conflicted
+++ resolved
@@ -144,37 +144,21 @@
             }
         }
 
-<<<<<<< HEAD
-        public NetworkBehaviour[] NetworkBehaviours => networkBehavioursCache = networkBehavioursCache ?? GetComponents<NetworkBehaviour>();
-=======
-        /// <summary>
-        /// All spawned NetworkIdentities by netId. Available on server and client.
-        /// </summary>
-        public static readonly Dictionary<uint, NetworkIdentity> spawned = new Dictionary<uint, NetworkIdentity>();
-
         public NetworkBehaviour[] NetworkBehaviours
         {
             get
             {
-                if (networkBehavioursCache == null)
-                {
-                    CreateNetworkBehavioursCache();
-                }
+                if (networkBehavioursCache != null)
+                    return networkBehavioursCache;
+
+                var components = GetComponents<NetworkBehaviour>();
+                if (components.Length > 64)
+                    throw new InvalidOperationException("Only 64 NetworkBehaviour per gameobject allowed");
+
+                networkBehavioursCache = components;
                 return networkBehavioursCache;
             }
         }
-
-        void CreateNetworkBehavioursCache()
-        {
-            networkBehavioursCache = GetComponents<NetworkBehaviour>();
-            if (NetworkBehaviours.Length > 64)
-            {
-                Debug.LogError($"Only 64 NetworkBehaviour components are allowed for NetworkIdentity: {name} because of the dirtyComponentMask", this);
-                // Log error once then resize array so that NetworkIdentity does not throw exceptions later
-                Array.Resize(ref networkBehavioursCache, 64);
-            }
-        }
->>>>>>> 97f52458
 
         [SerializeField, HideInInspector] string m_AssetId;
 
@@ -699,15 +683,6 @@
         // -> check ownerWritten/observersWritten to know if anything was written
         internal (int ownerWritten, int observersWritten) OnSerializeAllSafely(bool initialState, NetworkWriter ownerWriter, NetworkWriter observersWriter)
         {
-
-<<<<<<< HEAD
-            if (NetworkBehaviours.Length > 64)
-            {
-                throw new InvalidOperationException("Only 64 NetworkBehaviour components are allowed for NetworkIdentity: " + name + " because of the dirtyComponentMask");
-            }
-
-=======
->>>>>>> 97f52458
             ulong dirtyComponentsMask = GetDirtyMask(initialState);
 
             if (dirtyComponentsMask == 0L)
