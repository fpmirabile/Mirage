using System;
using System.Collections.Generic;
using System.Linq;
using System.Threading.Tasks;
using UnityEngine;
using UnityEngine.Events;

namespace Mirror
{


    /// <summary>
    /// The NetworkServer.
    /// </summary>
    /// <remarks>
    /// <para>NetworkServer handles remote connections from remote clients via a NetworkServerSimple instance, and also has a local connection for a local client.</para>
    /// <para>The NetworkManager uses the NetworkServer, but it can be used without the NetworkManager.</para>
    /// <para>The set of networked objects that have been spawned is managed by NetworkServer. Objects are spawned with NetworkServer.Spawn() which adds them to this set, and makes them be created on clients. Spawned objects are removed automatically when they are destroyed, or than they can be removed from the spawned set by calling NetworkServer.UnSpawn() - this does not destroy the object.</para>
    /// <para>There are a number of internal messages used by NetworkServer, these are setup when NetworkServer.Listen() is called.</para>
    /// </remarks>
    [DisallowMultipleComponent]
    public class NetworkServer : MonoBehaviour
    {
        static readonly ILogger logger = LogFactory.GetLogger(typeof(NetworkServer));

        bool initialized;

        [Serializable] public class NetworkConnectionEvent : UnityEvent<INetworkConnection> { }

        /// <summary>
        /// The maximum number of concurrent network connections to support.
        /// <para>This effects the memory usage of the network layer.</para>
        /// </summary>
        [Tooltip("Maximum number of concurrent connections.")]
        [Min(1)]
        public int MaxConnections = 4;

        /// <summary>
        /// This is invoked when a server is started - including when a host is started.
        /// </summary>
        public UnityEvent Started = new UnityEvent();

        public NetworkConnectionEvent Connected = new NetworkConnectionEvent();
        public NetworkConnectionEvent Authenticated = new NetworkConnectionEvent();
        public NetworkConnectionEvent Disconnected = new NetworkConnectionEvent();

        public UnityEvent Stopped = new UnityEvent();

        [Header("Authentication")]
        [Tooltip("Authentication component attached to this object")]
        public NetworkAuthenticator authenticator;

        /// <summary>
        /// The connection to the host mode client (if any).
        /// </summary>
        // original HLAPI has .localConnections list with only m_LocalConnection in it
        // (for backwards compatibility because they removed the real localConnections list a while ago)
        // => removed it for easier code. use .localConnection now!
        public INetworkConnection LocalConnection { get; private set; }

        // The host client for this server 
        public NetworkClient LocalClient { get; private set; }

        /// <summary>
        /// True if there is a local client connected to this server (host mode)
        /// </summary>
        public bool LocalClientActive => LocalClient != null && LocalClient.Active;


        /// <summary>
        /// Number of active player objects across all connections on the server.
        /// <para>This is only valid on the host / server.</para>
        /// </summary>
        public int NumPlayers => connections.Count(kv => kv.Identity != null);

        /// <summary>
        /// A list of local connections on the server.
        /// </summary>
        public readonly HashSet<INetworkConnection> connections = new HashSet<INetworkConnection>();

        /// <summary>
        /// <para>If you enable this, the server will not listen for incoming connections on the regular network port.</para>
        /// <para>This can be used if the game is running in host mode and does not want external players to be able to connect - making it like a single-player game. Also this can be useful when using AddExternalConnection().</para>
        /// </summary>
        public bool Listening = true;

        /// <summary>
        /// <para>Checks if the server has been started.</para>
        /// <para>This will be true after NetworkServer.Listen() has been called.</para>
        /// </summary>
        public bool Active { get; private set; }

        public readonly Dictionary<uint, NetworkIdentity> spawned = new Dictionary<uint, NetworkIdentity>();

        // just a cached memory area where we can collect connections
        // for broadcasting messages
        private static readonly List<INetworkConnection> connectionsCache = new List<INetworkConnection>();

        // Time kept in this server
        public readonly NetworkTime Time = new NetworkTime();


        // transport to use to accept connections
        public AsyncTransport transport;

        /// <summary>
        /// This shuts down the server and disconnects all clients.
        /// </summary>
        public void Disconnect()
        {
            foreach (INetworkConnection conn in connections)
            {
                conn.Disconnect();
            }
            if (transport != null)
                transport.Disconnect();
        }

        void Initialize()
        {
            if (initialized)
                return;

            initialized = true;
            if (logger.LogEnabled()) logger.Log("NetworkServer Created version " + Version.Current);

            //Make sure connections are cleared in case any old connections references exist from previous sessions
            connections.Clear();

            if (transport == null)
                transport = GetComponent<AsyncTransport>();

            if (authenticator != null)
            {
                authenticator.OnServerAuthenticated += OnAuthenticated;

                Connected.AddListener(authenticator.OnServerAuthenticateInternal);
            }
            else
            {
                // if no authenticator, consider every connection as authenticated
                Connected.AddListener(OnAuthenticated);
            }
        }


        internal void RegisterMessageHandlers(INetworkConnection connection)
        {
            connection.RegisterHandler<ReadyMessage>(OnClientReadyMessage);
            connection.RegisterHandler<CommandMessage>(OnCommandMessage);
            connection.RegisterHandler<RemovePlayerMessage>(OnRemovePlayerMessage);
        }

        /// <summary>
        /// Start the server, setting the maximum number of connections.
        /// </summary>
        /// <param name="maxConns">Maximum number of allowed connections</param>
        /// <returns></returns>
        public async Task ListenAsync()
        {
            Initialize();

            // only start server if we want to listen
            if (Listening)
            {
                await transport.ListenAsync();
                logger.Log("Server started listening");
            }

            Active = true;

            // call OnStartServer AFTER Listen, so that NetworkServer.active is
            // true and we can call NetworkServer.Spawn in OnStartServer
            // overrides.
            // (useful for loading & spawning stuff from database etc.)
            //
            // note: there is no risk of someone connecting after Listen() and
            //       before OnStartServer() because this all runs in one thread
            //       and we don't start processing connects until Update.
            Started.Invoke();

            _ = AcceptAsync();
        }

        // accept connections from clients
        private async Task AcceptAsync()
        {
            try
            {
                IConnection connection;

                while ((connection = await transport.AcceptAsync()) != null)
                {
                    var networkConnectionToClient = new NetworkConnection(connection);

                    _ = ConnectionAcceptedAsync(networkConnectionToClient);
                }

                Cleanup();
            }
            catch (Exception ex)
            {
                logger.LogException(ex);
            }
        }

        // cleanup resources so that we can start again
        private void Cleanup()
        {

            if (authenticator != null)
            {
                authenticator.OnServerAuthenticated -= OnAuthenticated;
                Connected.RemoveListener(authenticator.OnServerAuthenticateInternal);
            }
            else
            {
                // if no authenticator, consider every connection as authenticated
                Connected.RemoveListener(OnAuthenticated);
            }

            Stopped.Invoke();
            initialized = false;
            Active = false;
        }

        /// <summary>
        /// <para>This accepts a network connection and adds it to the server.</para>
        /// <para>This connection will use the callbacks registered with the server.</para>
        /// </summary>
        /// <param name="conn">Network connection to add.</param>
        /// <returns>True if added.</returns>
        public void AddConnection(INetworkConnection conn)
        {
            if (!connections.Contains(conn))
            {
                // connection cannot be null here or conn.connectionId
                // would throw NRE
                connections.Add(conn);
                conn.RegisterHandler<NetworkPingMessage>(Time.OnServerPing);
            }
        }

        /// <summary>
        /// This removes an external connection added with AddExternalConnection().
        /// </summary>
        /// <param name="connectionId">The id of the connection to remove.</param>
        /// <returns>True if the removal succeeded</returns>
        public void RemoveConnection(INetworkConnection conn)
        {
            connections.Remove(conn);
        }

        // called by LocalClient to add itself. dont call directly.
        internal void SetLocalConnection(NetworkClient client, IConnection tconn)
        {
            if (LocalConnection != null)
            {
                throw new InvalidOperationException("Local Connection already exists");
            }

            var conn = new NetworkConnection(tconn);
            LocalConnection = conn;
            LocalClient = client;

            _ = ConnectionAcceptedAsync(conn);

        }

        internal void ActivateHostScene()
        {
            foreach (NetworkIdentity identity in spawned.Values)
            {
                if (!identity.IsClient)
                {
                    if (logger.LogEnabled()) logger.Log("ActivateHostScene " + identity.NetId + " " + identity);

                    identity.StartClient();
                }
            }
        }

        // this is like SendToReady - but it doesn't check the ready flag on the connection.
        // this is used for ObjectDestroy messages.
        void SendToObservers<T>(NetworkIdentity identity, T msg, int channelId = Channels.DefaultReliable) where T : IMessageBase
        {
            if (logger.LogEnabled()) logger.Log("Server.SendToObservers id:" + typeof(T));

            if (identity.observers.Count > 0)
                NetworkConnection.Send(identity.observers, msg, channelId);
        }

        /// <summary>
        /// Send a message structure with the given type number to all connected clients.
        /// <para>This applies to clients that are ready and not-ready.</para>
        /// </summary>
        /// <typeparam name="T">Message type.</typeparam>
        /// <param name="msg">Message structure.</param>
        /// <param name="channelId">Transport channel to use</param>
        /// <returns></returns>
        public void SendToAll<T>(T msg, int channelId = Channels.DefaultReliable) where T : IMessageBase
        {
            if (logger.LogEnabled()) logger.Log("Server.SendToAll id:" + typeof(T));
            NetworkConnection.Send(connections, msg, channelId);
        }

        /// <summary>
        /// Send a message structure with the given type number to only clients which are ready.
        /// <para>See Networking.NetworkClient.Ready.</para>
        /// </summary>
        /// <typeparam name="T">Message type.</typeparam>
        /// <param name="identity"></param>
        /// <param name="msg">Message structure.</param>
        /// <param name="includeOwner">Send to observers including self..</param>
        /// <param name="channelId">Transport channel to use</param>
        /// <returns></returns>
        public void SendToReady<T>(NetworkIdentity identity, T msg, bool includeOwner = true, int channelId = Channels.DefaultReliable) where T : IMessageBase
        {
            if (logger.LogEnabled()) logger.Log("Server.SendToReady msgType:" + typeof(T));

            connectionsCache.Clear();

            foreach (INetworkConnection connection in identity.observers)
            {

                bool isOwner = connection == identity.ConnectionToClient;
                if ((!isOwner || includeOwner) && connection.IsReady)
                {
                    connectionsCache.Add(connection);
                }
            }

            NetworkConnection.Send(connectionsCache, msg, channelId);
        }

        /// <summary>
        /// Send a message structure with the given type number to only clients which are ready.
        /// <para>See Networking.NetworkClient.Ready.</para>
        /// </summary>
        /// <typeparam name="T">Message type.</typeparam>
        /// <param name="identity"></param>
        /// <param name="msg">Message structure.</param>
        /// <param name="channelId">Transport channel to use</param>
        /// <returns></returns>
        public void SendToReady<T>(NetworkIdentity identity, T msg, int channelId) where T : IMessageBase
        {
            SendToReady(identity, msg, true, channelId);
        }

        // The user should never need to pump the update loop manually
        internal void Update()
        {
            if (!Active)
                return;

            // update all server objects
            foreach (KeyValuePair<uint, NetworkIdentity> kvp in spawned)
            {
                if (kvp.Value != null && kvp.Value.gameObject != null)
                {
                    kvp.Value.ServerUpdate();
                }
                else
                {
                    // spawned list should have no null entries because we
                    // always call Remove in OnObjectDestroy everywhere.
                    logger.LogWarning("Found 'null' entry in spawned list for netId=" + kvp.Key + ". Please call NetworkServer.Destroy to destroy networked objects. Don't use GameObject.Destroy.");
                }
            }
        }

        async Task ConnectionAcceptedAsync(INetworkConnection conn)
        {
            if (logger.LogEnabled()) logger.Log("Server accepted client:" + conn);

            // are more connections allowed? if not, kick
            // (it's easier to handle this in Mirror, so Transports can have
            //  less code and third party transport might not do that anyway)
            // (this way we could also send a custom 'tooFull' message later,
            //  Transport can't do that)
            if (connections.Count >= MaxConnections)
            {
                conn.Disconnect();
                if (logger.LogEnabled()) logger.Log("Server full, kicked client:" + conn);
                return;
            }

            // add connection
            AddConnection(conn);

            // let everyone know we just accepted a connection
            Connected.Invoke(conn);

            // now process messages until the connection closes

            try
            {
                await conn.ProcessMessagesAsync();
            }
            catch (Exception ex)
            {
                logger.LogException(ex);
            }
            finally
            {
                OnDisconnected(conn);
            }
        }


        void OnDisconnected(INetworkConnection connection)
        {
            if (logger.LogEnabled()) logger.Log("Server disconnect client:" + connection);

            RemoveConnection(connection);

            Disconnected.Invoke(connection);

            connection.DestroyOwnedObjects();
            connection.Identity = null;

            if (connection == LocalConnection)
                LocalConnection = null;
        }

        internal void OnAuthenticated(INetworkConnection conn)
        {
            if (logger.LogEnabled()) logger.Log("Server authenticate client:" + conn);

            // connection has been authenticated,  now we can handle other messages
            RegisterMessageHandlers(conn);

            Authenticated?.Invoke(conn);
        }

        /// <summary>
        /// server that received the message
        /// </summary>
        /// <remarks>This is a hack, but it is needed to deserialize
        /// gameobjects when processing the message</remarks>
        /// 
        internal static NetworkServer Current;

        /// <summary>
        /// send this message to the player only
        /// </summary>
        /// <typeparam name="T">Message type</typeparam>
        /// <param name="identity"></param>
        /// <param name="msg"></param>
        public void SendToClientOfPlayer<T>(NetworkIdentity identity, T msg, int channelId = Channels.DefaultReliable) where T : IMessageBase
        {
            if (identity != null)
            {
                identity.ConnectionToClient.Send(msg, channelId);
            }
            else
            {
                throw new InvalidOperationException("SendToClientOfPlayer: player has no NetworkIdentity: " + identity);
            }
        }

        /// <summary>
        /// This replaces the player object for a connection with a different player object. The old player object is not destroyed.
        /// <para>If a connection already has a player object, this can be used to replace that object with a different player object. This does NOT change the ready state of the connection, so it can safely be used while changing scenes.</para>
        /// </summary>
        /// <param name="conn">Connection which is adding the player.</param>
        /// <param name="client">Client associated to the player.</param> 
        /// <param name="player">Player object spawned for the player.</param>
        /// <param name="assetId"></param>
        /// <param name="keepAuthority">Does the previous player remain attached to this connection?</param>
        /// <returns></returns>
        public bool ReplacePlayerForConnection(INetworkConnection conn, NetworkClient client, GameObject player, Guid assetId, bool keepAuthority = false)
        {
            NetworkIdentity identity = GetNetworkIdentity(player);
            identity.AssetId = assetId;
            return InternalReplacePlayerForConnection(conn, client, player, keepAuthority);
        }

        /// <summary>
        /// This replaces the player object for a connection with a different player object. The old player object is not destroyed.
        /// <para>If a connection already has a player object, this can be used to replace that object with a different player object. This does NOT change the ready state of the connection, so it can safely be used while changing scenes.</para>
        /// </summary>
        /// <param name="conn">Connection which is adding the player.</param>
        /// <param name="client">Client associated to the player.</param> 
        /// <param name="player">Player object spawned for the player.</param>
        /// <param name="keepAuthority">Does the previous player remain attached to this connection?</param>
        /// <returns></returns>
        public bool ReplacePlayerForConnection(INetworkConnection conn, NetworkClient client, GameObject player, bool keepAuthority = false)
        {
            return InternalReplacePlayerForConnection(conn, client, player, keepAuthority);
        }

        /// <summary>
        /// <para>When an AddPlayer message handler has received a request from a player, the server calls this to associate the player object with the connection.</para>
        /// <para>When a player is added for a connection, the client for that connection is made ready automatically. The player object is automatically spawned, so you do not need to call NetworkServer.Spawn for that object. This function is used for "adding" a player, not for "replacing" the player on a connection. If there is already a player on this playerControllerId for this connection, this will fail.</para>
        /// </summary>
        /// <param name="conn">Connection which is adding the player.</param>
        /// <param name="client">Client associated to the player.</param> 
        /// <param name="player">Player object spawned for the player.</param>
        /// <param name="assetId"></param>
        /// <returns></returns>
        public bool AddPlayerForConnection(INetworkConnection conn, GameObject player, Guid assetId)
        {
            NetworkIdentity identity = GetNetworkIdentity(player);
            identity.AssetId = assetId;
            return AddPlayerForConnection(conn, player);
        }

        void SpawnObserversForConnection(INetworkConnection conn)
        {
            if (logger.LogEnabled()) logger.Log("Spawning " + spawned.Count + " objects for conn " + conn);

            if (!conn.IsReady)
            {
                // client needs to finish initializing before we can spawn objects
                // otherwise it would not find them.
                return;
            }

            // let connection know that we are about to start spawning...
            conn.Send(new ObjectSpawnStartedMessage());

            // add connection to each nearby NetworkIdentity's observers, which
            // internally sends a spawn message for each one to the connection.
            foreach (NetworkIdentity identity in spawned.Values)
            {
                // try with far away ones in ummorpg!
                //TODO this is different
                if (identity.gameObject.activeSelf)
                {
                    if (logger.LogEnabled()) logger.Log("Sending spawn message for current server objects name='" + identity.name + "' netId=" + identity.NetId + " sceneId=" + identity.sceneId);

                    bool visible = identity.OnCheckObserver(conn);
                    if (visible)
                    {
                        identity.AddObserver(conn);
                    }
                }
            }

            // let connection know that we finished spawning, so it can call
            // OnStartClient on each one (only after all were spawned, which
            // is how Unity's Start() function works too)
            conn.Send(new ObjectSpawnFinishedMessage());
        }

        /// <summary>
        /// <para>When an AddPlayer message handler has received a request from a player, the server calls this to associate the player object with the connection.</para>
        /// <para>When a player is added for a connection, the client for that connection is made ready automatically. The player object is automatically spawned, so you do not need to call NetworkServer.Spawn for that object. This function is used for "adding" a player, not for "replacing" the player on a connection. If there is already a player on this playerControllerId for this connection, this will fail.</para>
        /// </summary>
        /// <param name="conn">Connection which is adding the player.</param>
        /// <param name="client">Client associated to the player.</param>
        /// <param name="player">Player object spawned for the player.</param>
        /// <returns></returns>
        public bool AddPlayerForConnection(INetworkConnection conn, GameObject player)
        {
            NetworkIdentity identity = player.GetComponent<NetworkIdentity>();
            if (identity == null)
            {
                logger.Log("AddPlayer: playerGameObject has no NetworkIdentity. Please add a NetworkIdentity to " + player);
                return false;
            }
<<<<<<< HEAD
=======

>>>>>>> 85b844b5
            // cannot have a player object in "Add" version
            if (conn.Identity != null)
            {
                logger.Log("AddPlayer: player object already exists");
                return false;
            }

            // make sure we have a controller before we call SetClientReady
            // because the observers will be rebuilt only if we have a controller
            conn.Identity = identity;

            // set server to the NetworkIdentity
            identity.Server = this;

            identity.Client = this.LocalClient;

            // Set the connection on the NetworkIdentity on the server, NetworkIdentity.SetLocalPlayer is not called on the server (it is on clients)
            identity.SetClientOwner(conn);

            // special case,  we are in host mode,  set hasAuthority to true so that all overrides see it
            if (conn == LocalConnection)
            {
                identity.HasAuthority = true;
                this.LocalClient.InternalAddPlayer(identity);
            }

            // set ready if not set yet
            SetClientReady(conn);

            if (logger.LogEnabled()) logger.Log("Adding new playerGameObject object netId: " + identity.NetId + " asset ID " + identity.AssetId);

            Respawn(identity);
            return true;
        }

        void Respawn(NetworkIdentity identity)
        {
            if (identity.NetId == 0)
            {
                // If the object has not been spawned, then do a full spawn and update observers
                Spawn(identity.gameObject, identity.ConnectionToClient);
            }
            else
            {
                // otherwise just replace his data
                SendSpawnMessage(identity, identity.ConnectionToClient);
            }
        }

        internal bool InternalReplacePlayerForConnection(INetworkConnection conn, NetworkClient client, GameObject player, bool keepAuthority)
        {
            NetworkIdentity identity = player.GetComponent<NetworkIdentity>();
            if (identity == null)
            {
                logger.LogError("ReplacePlayer: playerGameObject has no NetworkIdentity. Please add a NetworkIdentity to " + player);
                return false;
            }

            if (identity.ConnectionToClient != null && identity.ConnectionToClient != conn)
            {
                logger.LogError("Cannot replace player for connection. New player is already owned by a different connection" + player);
                return false;
            }

            //NOTE: there can be an existing player
            logger.Log("NetworkServer ReplacePlayer");

            NetworkIdentity previousPlayer = conn.Identity;

            conn.Identity = identity;
            identity.Client = client;

            // Set the connection on the NetworkIdentity on the server, NetworkIdentity.SetLocalPlayer is not called on the server (it is on clients)
            identity.SetClientOwner(conn);

            //NOTE: DONT set connection ready.

            // special case,  we are in host mode,  set hasAuthority to true so that all overrides see it
            if (conn == LocalConnection)
            {
                identity.HasAuthority = true;
                client.InternalAddPlayer(identity);
            }

            // add connection to observers AFTER the playerController was set.
            // by definition, there is nothing to observe if there is no player
            // controller.
            //
            // IMPORTANT: do this in AddPlayerForConnection & ReplacePlayerForConnection!
            SpawnObserversForConnection(conn);

            if (logger.LogEnabled()) logger.Log("Replacing playerGameObject object netId: " + player.GetComponent<NetworkIdentity>().NetId + " asset ID " + player.GetComponent<NetworkIdentity>().AssetId);

            Respawn(identity);

            if (!keepAuthority)
                previousPlayer.RemoveClientAuthority();

            return true;
        }

        internal NetworkIdentity GetNetworkIdentity(GameObject go)
        {
            NetworkIdentity identity = go.GetComponent<NetworkIdentity>();
            if (identity == null)
            {
                throw new InvalidOperationException("Gameobject does not have NetworkIdentity " + go);
            }
            return identity;
        }

        /// <summary>
        /// Sets the client to be ready.
        /// <para>When a client has signaled that it is ready, this method tells the server that the client is ready to receive spawned objects and state synchronization updates. This is usually called in a handler for the SYSTEM_READY message. If there is not specific action a game needs to take for this message, relying on the default ready handler function is probably fine, so this call wont be needed.</para>
        /// </summary>
        /// <param name="conn">The connection of the client to make ready.</param>
        public void SetClientReady(INetworkConnection conn)
        {
            if (logger.LogEnabled()) logger.Log("SetClientReadyInternal for conn:" + conn);

            // set ready
            conn.IsReady = true;

            // client is ready to start spawning objects
            if (conn.Identity != null)
                SpawnObserversForConnection(conn);
        }

        internal void ShowForConnection(NetworkIdentity identity, INetworkConnection conn)
        {
            if (conn.IsReady)
                SendSpawnMessage(identity, conn);
        }

        internal void HideForConnection(NetworkIdentity identity, INetworkConnection conn)
        {
            var msg = new ObjectHideMessage
            {
                netId = identity.NetId
            };
            conn.Send(msg);
        }

        /// <summary>
        /// Marks all connected clients as no longer ready.
        /// <para>All clients will no longer be sent state synchronization updates. The player's clients can call ClientManager.Ready() again to re-enter the ready state. This is useful when switching scenes.</para>
        /// </summary>
        public void SetAllClientsNotReady()
        {
            foreach (INetworkConnection conn in connections)
            {
                SetClientNotReady(conn);
            }
        }

        /// <summary>
        /// Sets the client of the connection to be not-ready.
        /// <para>Clients that are not ready do not receive spawned objects or state synchronization updates. They client can be made ready again by calling SetClientReady().</para>
        /// </summary>
        /// <param name="conn">The connection of the client to make not ready.</param>
        public void SetClientNotReady(INetworkConnection conn)
        {
            if (conn.IsReady)
            {
                if (logger.LogEnabled()) logger.Log("PlayerNotReady " + conn);
                conn.IsReady = false;
                conn.RemoveObservers();

                conn.Send(new NotReadyMessage());
            }
        }

        // default ready handler.
        void OnClientReadyMessage(INetworkConnection conn, ReadyMessage msg)
        {
            if (logger.LogEnabled()) logger.Log("Default handler for ready message from " + conn);
            SetClientReady(conn);
        }

        // default remove player handler
        void OnRemovePlayerMessage(INetworkConnection conn, RemovePlayerMessage msg)
        {
            if (conn.Identity != null)
            {
                Destroy(conn.Identity.gameObject);
                conn.Identity = null;
            }
            else
            {
                throw new InvalidOperationException("Received remove player message but connection has no player");
            }
        }

        // Handle command from specific player, this could be one of multiple players on a single client
        void OnCommandMessage(INetworkConnection conn, CommandMessage msg)
        {
            if (!spawned.TryGetValue(msg.netId, out NetworkIdentity identity))
            {
                logger.LogWarning("Spawned object not found when handling Command message [netId=" + msg.netId + "]");
                return;
            }

            // Commands can be for player objects, OR other objects with client-authority
            // -> so if this connection's controller has a different netId then
            //    only allow the command if clientAuthorityOwner
            if (identity.ConnectionToClient != conn)
            {
                logger.LogWarning("Command for object without authority [netId=" + msg.netId + "]");
                return;
            }

            if (logger.LogEnabled()) logger.Log("OnCommandMessage for netId=" + msg.netId + " conn=" + conn);

            using (PooledNetworkReader networkReader = NetworkReaderPool.GetReader(msg.payload))
                identity.HandleCommand(msg.componentIndex, msg.functionHash, networkReader);
        }

        internal void SpawnObject(GameObject obj, INetworkConnection ownerConnection)
        {
            if (!Active)
            {
                throw new InvalidOperationException("SpawnObject for " + obj + ", NetworkServer is not active. Cannot spawn objects without an active server.");
            }

            NetworkIdentity identity = obj.GetComponent<NetworkIdentity>();
            if (identity == null)
            {
                throw new InvalidOperationException("SpawnObject " + obj + " has no NetworkIdentity. Please add a NetworkIdentity to " + obj);
            }
<<<<<<< HEAD
            identity.ConnectionToClient = ownerConnection;
            identity.Server = this;
            identity.Client = LocalClient;
=======
            identity.connectionToClient = (NetworkConnectionToClient)ownerConnection;
>>>>>>> 85b844b5

            // special case to make sure hasAuthority is set
            // on start server in host mode
            if (ownerConnection == LocalConnection)
                identity.HasAuthority = true;

            identity.StartServer();

            if (logger.LogEnabled()) logger.Log("SpawnObject instance ID " + identity.NetId + " asset ID " + identity.AssetId);

            identity.RebuildObservers(true);
        }

        internal void SendSpawnMessage(NetworkIdentity identity, INetworkConnection conn)
        {
            if (identity.serverOnly)
                return;

            // for easier debugging
            if (logger.LogEnabled()) logger.Log("Server SendSpawnMessage: name=" + identity.name + " sceneId=" + identity.sceneId.ToString("X") + " netid=" + identity.NetId);

            // one writer for owner, one for observers
            using (PooledNetworkWriter ownerWriter = NetworkWriterPool.GetWriter(), observersWriter = NetworkWriterPool.GetWriter())
            {
                bool isOwner = identity.ConnectionToClient == conn;

                ArraySegment<byte> payload = CreateSpawnMessagePayload(isOwner, identity, ownerWriter, observersWriter);

                var msg = new SpawnMessage
                {
                    netId = identity.NetId,
                    isLocalPlayer = conn.Identity == identity,
                    isOwner = isOwner,
                    sceneId = identity.sceneId,
                    assetId = identity.AssetId,
                    // use local values for VR support
                    position = identity.transform.localPosition,
                    rotation = identity.transform.localRotation,
                    scale = identity.transform.localScale,

                    payload = payload,
                };


                conn.Send(msg);
            }
        }

        static ArraySegment<byte> CreateSpawnMessagePayload(bool isOwner, NetworkIdentity identity, PooledNetworkWriter ownerWriter, PooledNetworkWriter observersWriter)
        {
            // Only call OnSerializeAllSafely if there are NetworkBehaviours
            if (identity.NetworkBehaviours.Length == 0)
            {
                return default;
            }

            // serialize all components with initialState = true
            // (can be null if has none)
            identity.OnSerializeAllSafely(true, ownerWriter, observersWriter);

            // use owner segment if 'conn' owns this identity, otherwise
            // use observers segment
            ArraySegment<byte> payload = isOwner ?
                ownerWriter.ToArraySegment() :
                observersWriter.ToArraySegment();

            return payload;
        }

        bool CheckForPrefab(GameObject obj)
        {
#if UNITY_EDITOR
#if UNITY_2018_3_OR_NEWER
            return UnityEditor.PrefabUtility.IsPartOfPrefabAsset(obj);
#elif UNITY_2018_2_OR_NEWER
            return (UnityEditor.PrefabUtility.GetCorrespondingObjectFromSource(obj) == null) && (UnityEditor.PrefabUtility.GetPrefabObject(obj) != null);
#else
            return (UnityEditor.PrefabUtility.GetPrefabParent(obj) == null) && (UnityEditor.PrefabUtility.GetPrefabObject(obj) != null);
#endif
#else
            return false;
#endif
        }

        bool VerifyCanSpawn(GameObject obj)
        {
            if (CheckForPrefab(obj))
            {
                logger.LogFormat(LogType.Error, "GameObject {0} is a prefab, it can't be spawned. This will cause errors in builds.", obj.name);
                return false;
            }

            return true;
        }

        /// <summary>
        /// This spawns an object like NetworkServer.Spawn() but also assigns Client Authority to the specified client.
        /// <para>This is the same as calling NetworkIdentity.AssignClientAuthority on the spawned object.</para>
        /// </summary>
        /// <param name="obj">The object to spawn.</param>
        /// <param name="player">The player object to set Client Authority to.</param>
        public void Spawn(GameObject obj, GameObject player)
        {
            NetworkIdentity identity = player.GetComponent<NetworkIdentity>();
            if (identity == null)
            {
                throw new InvalidOperationException("Player object has no NetworkIdentity");
            }

            if (identity.ConnectionToClient == null)
            {
                throw new InvalidOperationException("Player object is not a " + nameof(player) + ".");
            }

            Spawn(obj, identity.ConnectionToClient);
        }

        /// <summary>
        /// This spawns an object like NetworkServer.Spawn() but also assigns Client Authority to the specified client.
        /// <para>This is the same as calling NetworkIdentity.AssignClientAuthority on the spawned object.</para>
        /// </summary>
        /// <param name="obj">The object to spawn.</param>
        /// <param name="assetId">The assetId of the object to spawn. Used for custom spawn handlers.</param>
        /// <param name="client">The client associated to the object.</param>
        /// <param name="ownerConnection">The connection that has authority over the object</param>
        public void Spawn(GameObject obj, Guid assetId, INetworkConnection ownerConnection = null)
        {
            if (VerifyCanSpawn(obj))
            {
                NetworkIdentity identity = GetNetworkIdentity(obj);
                identity.AssetId = assetId;
                SpawnObject(obj, ownerConnection);
            }
        }

        /// <summary>
        /// Spawn the given game object on all clients which are ready.
        /// <para>This will cause a new object to be instantiated from the registered prefab, or from a custom spawn function.</para>
        /// </summary>
        /// <param name="obj">Game object with NetworkIdentity to spawn.</param>
        /// <param name="client">Client associated to the object.</param>
        /// <param name="ownerConnection">The connection that has authority over the object</param>
        public void Spawn(GameObject obj, INetworkConnection ownerConnection = null)
        {
            if (VerifyCanSpawn(obj))
            {
                SpawnObject(obj, ownerConnection);
            }
        }

        void DestroyObject(NetworkIdentity identity, bool destroyServerObject)
        {
            if (logger.LogEnabled()) logger.Log("DestroyObject instance:" + identity.NetId);
            spawned.Remove(identity.NetId);

            identity.ConnectionToClient?.RemoveOwnedObject(identity);

            var msg = new ObjectDestroyMessage
            {
                netId = identity.NetId
            };
            SendToObservers(identity, msg);

            identity.ClearObservers();
            if (LocalClientActive)
            {
                identity.StopClient();
            }

            identity.StopServer();

            identity.Reset();
            // when unspawning, dont destroy the server's object
            if (destroyServerObject)
            {
                UnityEngine.Object.Destroy(identity.gameObject);
            }
<<<<<<< HEAD
=======
            identity.Reset();
>>>>>>> 85b844b5
        }

        /// <summary>
        /// Destroys this object and corresponding objects on all clients.
        /// <para>In some cases it is useful to remove an object but not delete it on the server. For that, use NetworkServer.UnSpawn() instead of NetworkServer.Destroy().</para>
        /// </summary>
        /// <param name="obj">Game object to destroy.</param>
        public void Destroy(GameObject obj)
        {
            if (obj == null)
            {
                logger.Log("NetworkServer DestroyObject is null");
                return;
            }

            NetworkIdentity identity = GetNetworkIdentity(obj);
            DestroyObject(identity, true);
        }

        /// <summary>
        /// This takes an object that has been spawned and un-spawns it.
        /// <para>The object will be removed from clients that it was spawned on, or the custom spawn handler function on the client will be called for the object.</para>
        /// <para>Unlike when calling NetworkServer.Destroy(), on the server the object will NOT be destroyed. This allows the server to re-use the object, even spawn it again later.</para>
        /// </summary>
        /// <param name="obj">The spawned object to be unspawned.</param>
        public void UnSpawn(GameObject obj)
        {
            if (obj == null)
            {
                logger.Log("NetworkServer UnspawnObject is null");
                return;
            }

            NetworkIdentity identity = GetNetworkIdentity(obj);
            DestroyObject(identity, false);
        }

        internal bool ValidateSceneObject(NetworkIdentity identity)
        {
            if (identity.gameObject.hideFlags == HideFlags.NotEditable ||
                identity.gameObject.hideFlags == HideFlags.HideAndDontSave)
                return false;

#if UNITY_EDITOR
            if (UnityEditor.EditorUtility.IsPersistent(identity.gameObject))
                return false;
#endif

            // If not a scene object
            return identity.sceneId != 0;
        }

        /// <summary>
        /// This causes NetworkIdentity objects in a scene to be spawned on a server.
        /// <para>NetworkIdentity objects in a scene are disabled by default. Calling SpawnObjects() causes these scene objects to be enabled and spawned. It is like calling NetworkServer.Spawn() for each of them.</para>
        /// </summary>
        /// <param name="client">The client associated to the objects.</param>
        /// <returns>Success if objects where spawned.</returns>
        public bool SpawnObjects()
        {
            // only if server active
            if (!Active)
                return false;

            NetworkIdentity[] identities = Resources.FindObjectsOfTypeAll<NetworkIdentity>();
            foreach (NetworkIdentity identity in identities)
            {
                if (ValidateSceneObject(identity))
                {
<<<<<<< HEAD
                    if (logger.LogEnabled()) logger.Log("SpawnObjects sceneId:" + identity.sceneId.ToString("X") + " name:" + identity.gameObject.name);
=======
                    if (LogFilter.Debug) Debug.Log("SpawnObjects sceneId:" + identity.sceneId.ToString("X") + " name:" + identity.gameObject.name);
>>>>>>> 85b844b5
                    identity.gameObject.SetActive(true);

                    Spawn(identity.gameObject);
                }
            }

            return true;
        }
    }
}<|MERGE_RESOLUTION|>--- conflicted
+++ resolved
@@ -560,10 +560,7 @@
                 logger.Log("AddPlayer: playerGameObject has no NetworkIdentity. Please add a NetworkIdentity to " + player);
                 return false;
             }
-<<<<<<< HEAD
-=======
-
->>>>>>> 85b844b5
+
             // cannot have a player object in "Add" version
             if (conn.Identity != null)
             {
@@ -793,13 +790,10 @@
             {
                 throw new InvalidOperationException("SpawnObject " + obj + " has no NetworkIdentity. Please add a NetworkIdentity to " + obj);
             }
-<<<<<<< HEAD
+
             identity.ConnectionToClient = ownerConnection;
             identity.Server = this;
             identity.Client = LocalClient;
-=======
-            identity.connectionToClient = (NetworkConnectionToClient)ownerConnection;
->>>>>>> 85b844b5
 
             // special case to make sure hasAuthority is set
             // on start server in host mode
@@ -977,10 +971,6 @@
             {
                 UnityEngine.Object.Destroy(identity.gameObject);
             }
-<<<<<<< HEAD
-=======
-            identity.Reset();
->>>>>>> 85b844b5
         }
 
         /// <summary>
@@ -1050,11 +1040,8 @@
             {
                 if (ValidateSceneObject(identity))
                 {
-<<<<<<< HEAD
                     if (logger.LogEnabled()) logger.Log("SpawnObjects sceneId:" + identity.sceneId.ToString("X") + " name:" + identity.gameObject.name);
-=======
-                    if (LogFilter.Debug) Debug.Log("SpawnObjects sceneId:" + identity.sceneId.ToString("X") + " name:" + identity.gameObject.name);
->>>>>>> 85b844b5
+
                     identity.gameObject.SetActive(true);
 
                     Spawn(identity.gameObject);
