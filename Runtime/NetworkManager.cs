using System;
using System.Collections.Generic;
using System.Linq;
using UnityEngine;
using UnityEngine.Rendering;
using UnityEngine.SceneManagement;
using UnityEngine.Serialization;

namespace Mirror
{
    /// <summary>
    /// Enumeration of methods of where to spawn player objects in multiplayer games.
    /// </summary>
    public enum PlayerSpawnMethod
    {
        Random,
        RoundRobin
    }

    public enum NetworkManagerMode { Offline, ServerOnly, ClientOnly, Host }

    [AddComponentMenu("Network/NetworkManager")]
    [HelpURL("https://mirror-networking.com/docs/Components/NetworkManager.html")]
    [RequireComponent(typeof(NetworkServer))]
    [RequireComponent(typeof(NetworkClient))]
    public class NetworkManager : MonoBehaviour
    {
        /// <summary>
        /// A flag to control whether the NetworkManager object is destroyed when the scene changes.
        /// <para>This should be set if your game has a single NetworkManager that exists for the lifetime of the process. If there is a NetworkManager in each scene, then this should not be set.</para>
        /// </summary>
        [Header("Configuration")]
        [FormerlySerializedAs("m_DontDestroyOnLoad")]
        public bool dontDestroyOnLoad = true;

        /// <summary>
        /// Controls whether the program runs when it is in the background.
        /// <para>This is required when multiple instances of a program using networking are running on the same machine, such as when testing using localhost. But this is not recommended when deploying to mobile platforms.</para>
        /// </summary>
        [FormerlySerializedAs("m_RunInBackground")]
        public bool runInBackground = true;

        /// <summary>
        /// Automatically invoke StartServer()
        /// <para>If the application is a Server Build or run with the -batchMode command line arguement, StartServer is automatically invoked.</para>
        /// </summary>
        public bool startOnHeadless = true;

        /// <summary>
        /// Server Update frequency, per second. Use around 60Hz for fast paced games like Counter-Strike to minimize latency. Use around 30Hz for games like WoW to minimize computations. Use around 1-10Hz for slow paced games like EVE.
        /// </summary>
        [Tooltip("Server Update frequency, per second. Use around 60Hz for fast paced games like Counter-Strike to minimize latency. Use around 30Hz for games like WoW to minimize computations. Use around 1-10Hz for slow paced games like EVE.")]
        public int serverTickRate = 30;

        /// <summary>
        /// Enables verbose debug messages in the console
        /// </summary>
        [FormerlySerializedAs("m_ShowDebugMessages")]
        public bool showDebugMessages;

        /// <summary>
        /// The scene to switch to when offline.
        /// <para>Setting this makes the NetworkManager do scene management. This scene will be switched to when a network session is completed - such as a client disconnect, or a server shutdown.</para>
        /// </summary>
        [Scene]
        [FormerlySerializedAs("m_OfflineScene")]
        public string offlineScene = "";

        /// <summary>
        /// The scene to switch to when online.
        /// <para>Setting this makes the NetworkManager do scene management. This scene will be switched to when a network session is started - such as a client connect, or a server listen.</para>
        /// </summary>
        [Scene]
        [FormerlySerializedAs("m_OnlineScene")]
        public string onlineScene = "";

        public NetworkServer server;
        public NetworkClient client;

        [Header("Network Info")]

        // transport layer
        [SerializeField]
        protected Transport transport;

        /// <summary>
        /// The network address currently in use.
        /// <para>For clients, this is the address of the server that is connected to. For servers, this is the local address.</para>
        /// </summary>
        [FormerlySerializedAs("m_NetworkAddress")]
        public string networkAddress = "localhost";

        /// <summary>
        /// The maximum number of concurrent network connections to support.
        /// <para>This effects the memory usage of the network layer.</para>
        /// </summary>
        [FormerlySerializedAs("m_MaxConnections")]
        public int maxConnections = 4;

        /// <summary>
        /// Number of active player objects across all connections on the server.
        /// <para>This is only valid on the host / server.</para>
        /// </summary>
        public int numPlayers => server.connections.Count(kv => kv.Value.identity != null);

        [Header("Authentication")]
        public NetworkAuthenticator authenticator;

        /// <summary>
        /// The default prefab to be used to create player objects on the server.
        /// <para>Player objects are created in the default handler for AddPlayer() on the server. Implementing OnServerAddPlayer overrides this behaviour.</para>
        /// </summary>
        [Header("Spawn Info")]
        [FormerlySerializedAs("m_PlayerPrefab")]
        public GameObject playerPrefab;

        /// <summary>
        /// A flag to control whether or not player objects are automatically created on connect, and on scene change.
        /// </summary>
        [FormerlySerializedAs("m_AutoCreatePlayer")]
        public bool autoCreatePlayer = true;

        /// <summary>
        /// The current method of spawning players used by the NetworkManager.
        /// </summary>
        [FormerlySerializedAs("m_PlayerSpawnMethod")]
        public PlayerSpawnMethod playerSpawnMethod;

        /// <summary>
        /// List of prefabs that will be registered with the spawning system.
        /// <para>For each of these prefabs, ClientManager.RegisterPrefab() will be automatically invoke.</para>
        /// </summary>
        [FormerlySerializedAs("m_SpawnPrefabs")]
        public List<GameObject> spawnPrefabs = new List<GameObject>();

        /// <summary>
        /// True if the server or client is started and running
        /// <para>This is set True in StartServer / StartClient, and set False in StopServer / StopClient</para>
        /// </summary>
        [NonSerialized]
        public bool isNetworkActive;

        NetworkConnection clientReadyConnection;

        /// <summary>
        /// This is true if the client loaded a new scene when connecting to the server.
        /// <para>This is set before OnClientConnect is called, so it can be checked there to perform different logic if a scene load occurred.</para>
        /// </summary>
        [NonSerialized]
        public bool clientLoadedScene;

        // Deprecated 03/27/2019
        /// <summary>
<<<<<<< HEAD
=======
        /// Obsolete: Use <see cref="NetworkClient.isConnected"/> instead
        /// </summary>
        /// <returns>Returns True if NetworkClient.isConnected</returns>
        [EditorBrowsable(EditorBrowsableState.Never), Obsolete("Use NetworkClient.isConnected instead")]
        public bool IsClientConnected()
        {
            return NetworkClient.isConnected;
        }

        // Deprecated 04/09/2019
        /// <summary>
        /// Obsolete: Use <see cref="isHeadless"/> instead.
        /// <para>This is a static property now. This method will be removed by summer 2019.</para>
        /// </summary>
        [EditorBrowsable(EditorBrowsableState.Never), Obsolete("Use isHeadless instead of IsHeadless()")]
        public static bool IsHeadless()
        {
            return isHeadless;
        }

        /// <summary>
>>>>>>> 906fd238
        /// headless mode detection
        /// </summary>
        public static bool isHeadless => SystemInfo.graphicsDeviceType == GraphicsDeviceType.Null;

        // helper enum to know if we started the networkmanager as server/client/host.
        // -> this is necessary because when StartHost changes server scene to
        //    online scene, FinishLoadScene is called and the host client isn't
        //    connected yet (no need to connect it before server was fully set up).
        //    in other words, we need this to know which mode we are running in
        //    during FinishLoadScene.
        public NetworkManagerMode mode { get; private set; }

<<<<<<< HEAD
=======
        // Deprecated 03/25/2019
        /// <summary>
        /// Obsolete: Use <see cref="NetworkClient"/> directly
        /// <para>For example, use <c>NetworkClient.Send(message)</c> instead of <c>NetworkManager.client.Send(message)</c></para>
        /// </summary>
        [EditorBrowsable(EditorBrowsableState.Never), Obsolete("Use NetworkClient directly, it will be made static soon. For example, use NetworkClient.Send(message) instead of NetworkManager.client.Send(message)")]
        public NetworkClient client => NetworkClient.singleton;

>>>>>>> 906fd238
        #region Unity Callbacks

        /// <summary>
        /// virtual so that inheriting classes' OnValidate() can call base.OnValidate() too
        /// </summary>
        public virtual void OnValidate()
        {
            // add transport if there is none yet. makes upgrading easier.
            if (transport == null)
            {
                // was a transport added yet? if not, add one
                transport = GetComponent<Transport>();
                if (transport == null)
                {
                    transport = gameObject.AddComponent<TelepathyTransport>();
                    Debug.Log("NetworkManager: added default Transport because there was none yet.");
                }
#if UNITY_EDITOR
                UnityEditor.Undo.RecordObject(gameObject, "Added default Transport");
#endif
            }

            // add NetworkServer if there is none yet. makes upgrading easier.
            if (GetComponent<NetworkServer>() == null)
            {
                server = gameObject.AddComponent<NetworkServer>();
                Debug.Log("NetworkManager: added NetworkServer because there was none yet.");
#if UNITY_EDITOR
                UnityEditor.Undo.RecordObject(gameObject, "Added NetworkServer");
#endif
            }

            // add NetworkClient if there is none yet. makes upgrading easier.
            if (GetComponent<NetworkClient>() == null)
            {
                client = gameObject.AddComponent<NetworkClient>();
                Debug.Log("NetworkManager: added NetworkClient because there was none yet.");
#if UNITY_EDITOR
                UnityEditor.Undo.RecordObject(gameObject, "Added NetworkClient");
#endif
            }

            maxConnections = Mathf.Max(maxConnections, 0); // always >= 0

            if (playerPrefab != null && playerPrefab.GetComponent<NetworkIdentity>() == null)
            {
                Debug.LogError("NetworkManager - playerPrefab must have a NetworkIdentity.");
                playerPrefab = null;
            }
        }

        /// <summary>
        /// virtual so that inheriting classes' Awake() can call base.Awake() too
        /// </summary>
        public virtual void Awake()
        {
            Debug.Log("Thank you for using Mirror! https://mirror-networking.com");

            // Set the networkSceneName to prevent a scene reload
            // if client connection to server fails.
            networkSceneName = offlineScene;

            Initialize();

            // setup OnSceneLoaded callback
            SceneManager.sceneLoaded += OnSceneLoaded;
        }

        /// <summary>
        /// virtual so that inheriting classes' Start() can call base.Start() too
        /// </summary>
        public virtual void Start()
        {
            // headless mode? then start the server
            // can't do this in Awake because Awake is for initialization.
            // some transports might not be ready until Start.
            //
            // (tick rate is applied in StartServer!)
            if (isHeadless && startOnHeadless)
            {
                StartServer();
            }
        }

        // NetworkIdentity.UNetStaticUpdate is called from UnityEngine while LLAPI network is active.
        // If we want TCP then we need to call it manually. Probably best from NetworkManager, although this means that we can't use NetworkServer/NetworkClient without a NetworkManager invoking Update anymore.
        /// <summary>
        /// virtual so that inheriting classes' LateUpdate() can call base.LateUpdate() too
        /// </summary>
        public virtual void LateUpdate()
        {
            // call it while the NetworkManager exists.
            // -> we don't only call while Client/Server.Connected, because then we would stop if disconnected and the
            //    NetworkClient wouldn't receive the last Disconnect event, result in all kinds of issues
            server.Update();
            client.Update();
            UpdateScene();
        }

        #endregion

        #region Start & Stop

        // keep the online scene change check in a separate function
        bool IsServerOnlineSceneChangeNeeded()
        {
            // Only change scene if the requested online scene is not blank, and is not already loaded
            string loadedSceneName = SceneManager.GetActiveScene().name;
            return !string.IsNullOrEmpty(onlineScene) && onlineScene != loadedSceneName && onlineScene != offlineScene;
        }

        // full server setup code, without spawning objects yet
        void SetupServer()
        {
            if (LogFilter.Debug) Debug.Log("NetworkManager SetupServer");
            Initialize();

            if (runInBackground)
                Application.runInBackground = true;

            if (authenticator != null)
            {
                authenticator.OnStartServer();
                authenticator.OnServerAuthenticated += OnServerAuthenticated;
            }

            ConfigureServerFrameRate();

            // start listening to network connections
            server.Listen(maxConnections);

            // call OnStartServer AFTER Listen, so that NetworkServer.active is
            // true and we can call NetworkServer.Spawn in OnStartServer
            // overrides.
            // (useful for loading & spawning stuff from database etc.)
            //
            // note: there is no risk of someone connecting after Listen() and
            //       before OnStartServer() because this all runs in one thread
            //       and we don't start processing connects until Update.
            OnStartServer();

            // this must be after Listen(), since that registers the default message handlers
            RegisterServerMessages();

            isNetworkActive = true;
        }

        /// <summary>
        /// This starts a new server.
        /// <para>This uses the networkPort property as the listen port.</para>
        /// </summary>
        /// <returns></returns>
        public void StartServer()
        {
            mode = NetworkManagerMode.ServerOnly;

            // StartServer is inherently ASYNCHRONOUS (=doesn't finish immediately)
            //
            // Here is what it does:
            //   Listen
            //   if onlineScene:
            //       LoadSceneAsync
            //       ...
            //       FinishLoadSceneServerOnly
            //           SpawnObjects
            //   else:
            //       SpawnObjects
            //
            // there is NO WAY to make it synchronous because both LoadSceneAsync
            // and LoadScene do not finish loading immediately. as long as we
            // have the onlineScene feature, it will be asynchronous!

            SetupServer();

            // scene change needed? then change scene and spawn afterwards.
            if (IsServerOnlineSceneChangeNeeded())
            {
                ServerChangeScene(onlineScene);
            }
            // otherwise spawn directly
            else
            {
                server.SpawnObjects();
            }
        }

        /// <summary>
        /// This starts a network client. It uses the networkAddress and networkPort properties as the address to connect to.
        /// <para>This makes the newly created client connect to the server immediately.</para>
        /// </summary>
        public void StartClient()
        {
            mode = NetworkManagerMode.ClientOnly;

            Initialize();

            if (authenticator != null)
            {
                authenticator.OnStartClient();
                authenticator.OnClientAuthenticated += OnClientAuthenticated;
            }

            if (runInBackground)
                Application.runInBackground = true;

            isNetworkActive = true;

            RegisterClientMessages();

            if (string.IsNullOrEmpty(networkAddress))
            {
                Debug.LogError("Must set the Network Address field in the manager");
                return;
            }
            if (LogFilter.Debug) Debug.Log("NetworkManager StartClient address:" + networkAddress);

            _ = client.ConnectAsync(networkAddress);

            OnStartClient();
        }

        /// <summary>
        /// This starts a network client. It uses the networkAddress and networkPort properties as the address to connect to.
        /// <para>This makes the newly created client connect to the server immediately.</para>
        /// </summary>
        /// <param name="uri">location of the server to connect to</param>
        public void StartClient(Uri uri)
        {
            mode = NetworkManagerMode.ClientOnly;

            Initialize();

            if (authenticator != null)
            {
                authenticator.OnStartClient();
                authenticator.OnClientAuthenticated += OnClientAuthenticated;
            }

            if (runInBackground)
                Application.runInBackground = true;

            isNetworkActive = true;

            RegisterClientMessages();

            if (LogFilter.Debug) Debug.Log("NetworkManager StartClient address:" + uri);
            networkAddress = uri.Host;

            _ = client.ConnectAsync(uri);

            OnStartClient();
        }

        void StartHostClient()
        {
            if (LogFilter.Debug) Debug.Log("NetworkManager ConnectLocalClient");

            if (authenticator != null)
            {
                authenticator.OnStartClient();
                authenticator.OnClientAuthenticated += OnClientAuthenticated;
            }

            networkAddress = "localhost";
            server.ActivateLocalClientScene();
            RegisterClientMessages();

            // ConnectLocalServer needs to be called AFTER RegisterClientMessages
            // (https://github.com/vis2k/Mirror/pull/1249/)
            client.ConnectLocalServer(server);

            OnStartClient();
        }

        // FinishStartHost is guaranteed to be called after the host server was
        // fully started and all the asynchronous StartHost magic is finished
        // (= scene loading), or immediately if there was no asynchronous magic.
        //
        // note: we don't really need FinishStartClient/FinishStartServer. the
        //       host version is enough.
        bool finishStartHostPending;
        void FinishStartHost()
        {
            // ConnectHost needs to be called BEFORE SpawnObjects:
            // https://github.com/vis2k/Mirror/pull/1249/
            // -> this sets NetworkServer.localConnection.
            // -> localConnection needs to be set before SpawnObjects because:
            //    -> SpawnObjects calls OnStartServer in all NetworkBehaviours
            //       -> OnStartServer might spawn an object and set [SyncVar(hook="OnColorChanged")] object.color = green;
            //          -> this calls SyncVar.set (generated by Weaver), which has
            //             a custom case for host mode (because host mode doesn't
            //             get OnDeserialize calls, where SyncVar hooks are usually
            //             called):
            //
            //               if (!SyncVarEqual(value, ref color))
            //               {
            //                   if (NetworkServer.localClientActive && !getSyncVarHookGuard(1uL))
            //                   {
            //                       setSyncVarHookGuard(1uL, value: true);
            //                       OnColorChangedHook(value);
            //                       setSyncVarHookGuard(1uL, value: false);
            //                   }
            //                   SetSyncVar(value, ref color, 1uL);
            //               }
            //
            //          -> localClientActive needs to be true, otherwise the hook
            //             isn't called in host mode!
            //
            // TODO call this after spawnobjects and worry about the syncvar hook fix later?
            client.ConnectHost(server);

            // server scene was loaded. now spawn all the objects
            server.SpawnObjects();

            // connect client and call OnStartClient AFTER server scene was
            // loaded and all objects were spawned.
            // DO NOT do this earlier. it would cause race conditions where a
            // client will do things before the server is even fully started.
            Debug.Log("StartHostClient called");
            StartHostClient();
        }

        /// <summary>
        /// This starts a network "host" - a server and client in the same application.
        /// <para>The client returned from StartHost() is a special "local" client that communicates to the in-process server using a message queue instead of the real network. But in almost all other cases, it can be treated as a normal client.</para>
        /// </summary>
        public virtual void StartHost()
        {
            mode = NetworkManagerMode.Host;

            // StartHost is inherently ASYNCHRONOUS (=doesn't finish immediately)
            //
            // Here is what it does:
            //   Listen
            //   ConnectHost
            //   if onlineScene:
            //       LoadSceneAsync
            //       ...
            //       FinishLoadSceneHost
            //           FinishStartHost
            //               SpawnObjects
            //               StartHostClient      <= not guaranteed to happen after SpawnObjects if onlineScene is set!
            //                   ClientAuth
            //                       success: server sends changescene msg to client
            //   else:
            //       FinishStartHost
            //
            // there is NO WAY to make it synchronous because both LoadSceneAsync
            // and LoadScene do not finish loading immediately. as long as we
            // have the onlineScene feature, it will be asynchronous!

            // setup server first
            SetupServer();

            // call OnStartHost AFTER SetupServer. this way we can use
            // NetworkServer.Spawn etc. in there too. just like OnStartServer
            // is called after the server is actually properly started.
            OnStartHost();

            // scene change needed? then change scene and spawn afterwards.
            // => BEFORE host client connects. if client auth succeeds then the
            //    server tells it to load 'onlineScene'. we can't do that if
            //    server is still in 'offlineScene'. so load on server first.
            if (IsServerOnlineSceneChangeNeeded())
            {
                // call FinishStartHost after changing scene.
                finishStartHostPending = true;
                ServerChangeScene(onlineScene);
            }
            // otherwise call FinishStartHost directly
            else
            {
                FinishStartHost();
            }
        }

        /// <summary>
        /// This stops both the client and the server that the manager is using.
        /// </summary>
        public void StopHost()
        {
            OnStopHost();

            // set offline mode BEFORE changing scene so that FinishStartScene
            // doesn't think we need initialize anything.
            mode = NetworkManagerMode.Offline;

            StopServer();
            StopClient();
        }

        /// <summary>
        /// Stops the server that the manager is using.
        /// </summary>
        public void StopServer()
        {
            if (!server.active)
                return;

            if (authenticator != null)
                authenticator.OnServerAuthenticated -= OnServerAuthenticated;

            OnStopServer();

            if (LogFilter.Debug) Debug.Log("NetworkManager StopServer");
            isNetworkActive = false;
            server.Shutdown();

            // set offline mode BEFORE changing scene so that FinishStartScene
            // doesn't think we need initialize anything.
            mode = NetworkManagerMode.Offline;

            if (!string.IsNullOrEmpty(offlineScene))
            {
                ServerChangeScene(offlineScene);
            }
            CleanupNetworkIdentities();

            startPositionIndex = 0;
        }

        /// <summary>
        /// Stops the client that the manager is using.
        /// </summary>
        public void StopClient()
        {
            if (authenticator != null)
                authenticator.OnClientAuthenticated -= OnClientAuthenticated;

            OnStopClient();

            if (LogFilter.Debug) Debug.Log("NetworkManager StopClient");
            isNetworkActive = false;

            // shutdown client
            client.Disconnect(server);
            client.Shutdown();

            // set offline mode BEFORE changing scene so that FinishStartScene
            // doesn't think we need initialize anything.
            mode = NetworkManagerMode.Offline;

            // If this is the host player, StopServer will already be changing scenes.
            // Check loadingSceneAsync to ensure we don't double-invoke the scene change.
            if (!string.IsNullOrEmpty(offlineScene) && SceneManager.GetActiveScene().name != offlineScene && loadingSceneAsync == null)
            {
                ClientChangeScene(offlineScene, SceneOperation.Normal);
            }

            CleanupNetworkIdentities();
        }

        /// <summary>
        /// called when quitting the application by closing the window / pressing stop in the editor
        /// <para>virtual so that inheriting classes' OnApplicationQuit() can call base.OnApplicationQuit() too</para>
        /// </summary>
        public virtual void OnApplicationQuit()
        {
            // stop client first
            // (we want to send the quit packet to the server instead of waiting
            //  for a timeout)
            if (client.isConnected)
            {
                StopClient();
                print("OnApplicationQuit: stopped client");
            }

            // stop server after stopping client (for proper host mode stopping)
            if (server.active)
            {
                StopServer();
                print("OnApplicationQuit: stopped server");
            }
        }

        /// <summary>
        /// Set the frame rate for a headless server.
        /// <para>Override if you wish to disable the behavior or set your own tick rate.</para>
        /// </summary>
        public virtual void ConfigureServerFrameRate()
        {
            // set a fixed tick rate instead of updating as often as possible
            // * if not in Editor (it doesn't work in the Editor)
            // * if not in Host mode
#if !UNITY_EDITOR
            if (!client.active && isHeadless)
            {
                Application.targetFrameRate = serverTickRate;
                Debug.Log("Server Tick Rate set to: " + Application.targetFrameRate + " Hz.");
            }
#endif
        }

        void Initialize()
        {
            LogFilter.Debug = showDebugMessages;

            if (dontDestroyOnLoad)
            {
                // using FindObjectsOfType here is not a big deal, since it is not a hot path
                // it would occur only on a scene change AND when a new NetworkManager awakens
                NetworkManager[] managers = FindObjectsOfType<NetworkManager>();
                if (managers.Length > 1)
                {
                    foreach (NetworkManager manager in managers)
                    {
                        if (manager != this && manager.dontDestroyOnLoad)
                            Destroy(manager.gameObject);
                    }
                }

                DontDestroyOnLoad(gameObject);
            }                

            Transport.activeTransport = transport;
        }

        void RegisterServerMessages()
        {
            server.RegisterHandler<ConnectMessage>(OnServerConnectInternal, false);
            server.RegisterHandler<DisconnectMessage>(OnServerDisconnectInternal, false);
            server.RegisterHandler<ReadyMessage>(OnServerReadyMessageInternal);
            server.RegisterHandler<AddPlayerMessage>(OnServerAddPlayerInternal);
            server.RegisterHandler<RemovePlayerMessage>(OnServerRemovePlayerMessageInternal);
            server.RegisterHandler<ErrorMessage>(OnServerErrorInternal, false);
        }

        void RegisterClientMessages()
        {
            client.RegisterHandler<ConnectMessage>(OnClientConnectInternal, false);
            client.RegisterHandler<DisconnectMessage>(OnClientDisconnectInternal, false);
            client.RegisterHandler<NotReadyMessage>(OnClientNotReadyMessageInternal);
            client.RegisterHandler<ErrorMessage>(OnClientErrorInternal, false);
            client.RegisterHandler<SceneMessage>(OnClientSceneInternal, false);

            if (playerPrefab != null)
            {
                ClientScene.RegisterPrefab(playerPrefab);
            }
            for (int i = 0; i < spawnPrefabs.Count; i++)
            {
                GameObject prefab = spawnPrefabs[i];
                if (prefab != null)
                {
                    ClientScene.RegisterPrefab(prefab);
                }
            }
        }

        void CleanupNetworkIdentities()
        {
            foreach (NetworkIdentity identity in Resources.FindObjectsOfTypeAll<NetworkIdentity>())
            {
                identity.MarkForReset();
            }
        }

        /// <summary>
        /// virtual so that inheriting classes' OnDestroy() can call base.OnDestroy() too
        /// </summary>
        public virtual void OnDestroy()
        {
            if (LogFilter.Debug) Debug.Log("NetworkManager destroyed");
        }

        #endregion

        #region Scene Management

        /// <summary>
        /// The name of the current network scene.
        /// </summary>
        /// <remarks>
        /// <para>This is populated if the NetworkManager is doing scene management. This should not be changed directly. Calls to ServerChangeScene() cause this to change. New clients that connect to a server will automatically load this scene.</para>
        /// <para>This is used to make sure that all scene changes are initialized by Mirror.</para>
        /// <para>Loading a scene manually wont set networkSceneName, so Mirror would still load it again on start.</para>
        /// </remarks>
        public string networkSceneName = "";

        public AsyncOperation loadingSceneAsync;

        /// <summary>
        /// This causes the server to switch scenes and sets the networkSceneName.
        /// <para>Clients that connect to this server will automatically switch to this scene. This is called autmatically if onlineScene or offlineScene are set, but it can be called from user code to switch scenes again while the game is in progress. This automatically sets clients to be not-ready. The clients must call NetworkClient.Ready() again to participate in the new scene.</para>
        /// </summary>
        /// <param name="newSceneName"></param>
        public virtual void ServerChangeScene(string newSceneName)
        {
            if (string.IsNullOrEmpty(newSceneName))
            {
                Debug.LogError("ServerChangeScene empty scene name");
                return;
            }

            if (LogFilter.Debug) Debug.Log("ServerChangeScene " + newSceneName);
            server.SetAllClientsNotReady();
            networkSceneName = newSceneName;

            // Let server prepare for scene change
            OnServerChangeScene(newSceneName);

            // Suspend the server's transport while changing scenes
            // It will be re-enabled in FinishScene.
            Transport.activeTransport.enabled = false;

            ClientScene.server = server;
            ClientScene.client = client;

            loadingSceneAsync = SceneManager.LoadSceneAsync(newSceneName);

            // notify all clients about the new scene
            server.SendToAll(new SceneMessage { sceneName = newSceneName });

            startPositionIndex = 0;
            startPositions.Clear();
        }

        // This is only set in ClientChangeScene below...never on server.
        // We need to check this in OnClientSceneChanged called from FinishLoadSceneClientOnly
        // to prevent AddPlayer message after loading/unloading additive scenes
        SceneOperation clientSceneOperation = SceneOperation.Normal;

        internal void ClientChangeScene(string newSceneName, SceneOperation sceneOperation = SceneOperation.Normal, bool customHandling = false)
        {
            if (string.IsNullOrEmpty(newSceneName))
            {
                Debug.LogError("ClientChangeScene empty scene name");
                return;
            }

            if (LogFilter.Debug) Debug.Log("ClientChangeScene newSceneName:" + newSceneName + " networkSceneName:" + networkSceneName);

            // vis2k: pause message handling while loading scene. otherwise we will process messages and then lose all
            // the state as soon as the load is finishing, causing all kinds of bugs because of missing state.
            // (client may be null after StopClient etc.)
            if (LogFilter.Debug) Debug.Log("ClientChangeScene: pausing handlers while scene is loading to avoid data loss after scene was loaded.");
            Transport.activeTransport.enabled = false;

            ClientScene.server = server;
            ClientScene.client = client;

            // Let client prepare for scene change
            OnClientChangeScene(newSceneName, sceneOperation, customHandling);

            // scene handling will happen in overrides of OnClientChangeScene and/or OnClientSceneChanged
            if (customHandling)
            {
                FinishLoadScene();
                return;
            }

            // cache sceneOperation so we know what was done in OnClientSceneChanged called from FinishLoadSceneClientOnly
            clientSceneOperation = sceneOperation;

            switch (sceneOperation)
            {
                case SceneOperation.Normal:
                    loadingSceneAsync = SceneManager.LoadSceneAsync(newSceneName);
                    break;
                case SceneOperation.LoadAdditive:
                    if (!SceneManager.GetSceneByName(newSceneName).IsValid())
                        loadingSceneAsync = SceneManager.LoadSceneAsync(newSceneName, LoadSceneMode.Additive);
                    else
                        Debug.LogWarningFormat("Scene {0} is already loaded", newSceneName);
                    break;
                case SceneOperation.UnloadAdditive:
                    if (SceneManager.GetSceneByName(newSceneName).IsValid())
                    {
                        if (SceneManager.GetSceneByName(newSceneName) != null)
                            loadingSceneAsync = SceneManager.UnloadSceneAsync(newSceneName, UnloadSceneOptions.UnloadAllEmbeddedSceneObjects);
                    }
                    else
                        Debug.LogWarning("Cannot unload the active scene with UnloadAdditive operation");
                    break;
            }

            // don't change the client's current networkSceneName when loading additive scene content
            if (sceneOperation == SceneOperation.Normal)
                networkSceneName = newSceneName;
        }

        // support additive scene loads:
        //   NetworkScenePostProcess disables all scene objects on load, and
        //   * NetworkServer.SpawnObjects enables them again on the server when
        //     calling OnStartServer
        //   * ClientScene.PrepareToSpawnSceneObjects enables them again on the
        //     client after the server sends ObjectSpawnStartedMessage to client
        //     in SpawnObserversForConnection. this is only called when the
        //     client joins, so we need to rebuild scene objects manually again
        // TODO merge this with FinishLoadScene()?
        void OnSceneLoaded(Scene scene, LoadSceneMode mode)
        {
            if (mode == LoadSceneMode.Additive)
            {
                if (server.active)
                {
                    // TODO only respawn the server objects from that scene later!
                    server.SpawnObjects();
                    Debug.Log("Respawned Server objects after additive scene load: " + scene.name);
                }
                if (client.active)
                {
                    ClientScene.PrepareToSpawnSceneObjects();
                    Debug.Log("Rebuild Client spawnableObjects after additive scene load: " + scene.name);
                }
            }
        }

        void UpdateScene()
        {
            if (loadingSceneAsync != null && loadingSceneAsync.isDone)
            {
                if (LogFilter.Debug) Debug.Log("ClientChangeScene done readyCon:" + clientReadyConnection);
                FinishLoadScene();
                loadingSceneAsync.allowSceneActivation = true;
                loadingSceneAsync = null;
            }
        }

        void FinishLoadScene()
        {
            // NOTE: this cannot use NetworkClient.allClients[0] - that client may be for a completely different purpose.

            // process queued messages that we received while loading the scene
            if (LogFilter.Debug) Debug.Log("FinishLoadScene: resuming handlers after scene was loading.");
            Transport.activeTransport.enabled = true;

            // host mode?
            if (mode == NetworkManagerMode.Host)
            {
                FinishLoadSceneHost();
            }
            // server-only mode?
            else if (mode == NetworkManagerMode.ServerOnly)
            {
                FinishLoadSceneServerOnly();
            }
            // client-only mode?
            else if (mode == NetworkManagerMode.ClientOnly)
            {
                FinishLoadSceneClientOnly();
            }
            // otherwise we called it after stopping when loading offline scene.
            // do nothing then.
        }

        // finish load scene part for host mode. makes code easier and is
        // necessary for FinishStartHost later.
        // (the 3 things have to happen in that exact order)
        void FinishLoadSceneHost()
        {
            // debug message is very important. if we ever break anything then
            // it's very obvious to notice.
            Debug.Log("Finished loading scene in host mode.");

            if (clientReadyConnection != null)
            {
                OnClientConnect(clientReadyConnection);
                clientLoadedScene = true;
                clientReadyConnection = null;
            }

            // do we need to finish a StartHost() call?
            // then call FinishStartHost and let it take care of spawning etc.
            if (finishStartHostPending)
            {
                finishStartHostPending = false;
                FinishStartHost();

                // call OnServerSceneChanged
                OnServerSceneChanged(networkSceneName);

                if (client.isConnected)
                {
                    RegisterClientMessages();

                    // DO NOT call OnClientSceneChanged here.
                    // the scene change happened because StartHost loaded the
                    // server's online scene. it has nothing to do with the client.
                    // this was not meant as a client scene load, so don't call it.
                    //
                    // otherwise AddPlayer would be called twice:
                    // -> once for client OnConnected
                    // -> once in OnClientSceneChanged
                }
            }
            // otherwise we just changed a scene in host mode
            else
            {
                // spawn server objects
                server.SpawnObjects();

                // call OnServerSceneChanged
                OnServerSceneChanged(networkSceneName);

                if (client.isConnected)
                {
                    RegisterClientMessages();

                    // let client know that we changed scene
                    OnClientSceneChanged(client.connection);
                }
            }
        }

        // finish load scene part for client-only. makes code easier and is
        // necessary for FinishStartClient later.
        void FinishLoadSceneClientOnly()
        {
            // debug message is very important. if we ever break anything then
            // it's very obvious to notice.
            Debug.Log("Finished loading scene in client-only mode.");

            if (clientReadyConnection != null)
            {
                OnClientConnect(clientReadyConnection);
                clientLoadedScene = true;
                clientReadyConnection = null;
            }

            if (client.isConnected)
            {
                RegisterClientMessages();
                OnClientSceneChanged(client.connection);
            }
        }

        // finish load scene part for server-only. . makes code easier and is
        // necessary for FinishStartServer later.
        void FinishLoadSceneServerOnly()
        {
            // debug message is very important. if we ever break anything then
            // it's very obvious to notice.
            Debug.Log("Finished loading scene in server-only mode.");

            server.SpawnObjects();
            OnServerSceneChanged(networkSceneName);
        }

        #endregion

        #region Start Positions

        public int startPositionIndex;

        /// <summary>
        /// List of transforms populted by NetworkStartPosition components found in the scene.
        /// </summary>
        public List<Transform> startPositions = new List<Transform>();

        /// <summary>
        /// Registers the transform of a game object as a player spawn location.
        /// <para>This is done automatically by NetworkStartPosition components, but can be done manually from user script code.</para>
        /// </summary>
        /// <param name="start">Transform to register.</param>
        public void RegisterStartPosition(Transform start)
        {
            if (LogFilter.Debug) Debug.Log("RegisterStartPosition: (" + start.gameObject.name + ") " + start.position);
            startPositions.Add(start);

            // reorder the list so that round-robin spawning uses the start positions
            // in hierarchy order.  This assumes all objects with NetworkStartPosition
            // component are siblings, either in the scene root or together as children
            // under a single parent in the scene.
            startPositions = startPositions.OrderBy(transform => transform.GetSiblingIndex()).ToList();
        }

        /// <summary>
        /// Unregisters the transform of a game object as a player spawn location.
        /// <para>This is done automatically by the <see cref="NetworkStartPosition">NetworkStartPosition</see> component, but can be done manually from user code.</para>
        /// </summary>
        /// <param name="start">Transform to unregister.</param>
        public void UnRegisterStartPosition(Transform start)
        {
            if (LogFilter.Debug) Debug.Log("UnRegisterStartPosition: (" + start.gameObject.name + ") " + start.position);
            startPositions.Remove(start);
        }

        #endregion

        #region Server Internal Message Handlers

        void OnServerConnectInternal(NetworkConnectionToClient conn, ConnectMessage connectMsg)
        {
            if (LogFilter.Debug) Debug.Log("NetworkManager.OnServerConnectInternal");

            if (authenticator != null)
            {
                // we have an authenticator - let it handle authentication
                authenticator.OnServerAuthenticateInternal(conn);
            }
            else
            {
                // authenticate immediately
                OnServerAuthenticated(conn);
            }
        }

        // called after successful authentication
        void OnServerAuthenticated(NetworkConnectionToClient conn)
        {
            if (LogFilter.Debug) Debug.Log("NetworkManager.OnServerAuthenticated");

            // set connection to authenticated
            conn.isAuthenticated = true;

            // proceed with the login handshake by calling OnServerConnect
            if (networkSceneName != "" && networkSceneName != offlineScene)
            {
                var msg = new SceneMessage() { sceneName = networkSceneName };
                conn.Send(msg);
            }

            OnServerConnect(conn);
        }

        void OnServerDisconnectInternal(NetworkConnection conn, DisconnectMessage msg)
        {
            if (LogFilter.Debug) Debug.Log("NetworkManager.OnServerDisconnectInternal");
            OnServerDisconnect(conn);
        }

        void OnServerReadyMessageInternal(NetworkConnection conn, ReadyMessage msg)
        {
            if (LogFilter.Debug) Debug.Log("NetworkManager.OnServerReadyMessageInternal");
            OnServerReady(conn);
        }

        void OnServerAddPlayerInternal(NetworkConnection conn, AddPlayerMessage extraMessage)
        {
            if (LogFilter.Debug) Debug.Log("NetworkManager.OnServerAddPlayer");

            if (autoCreatePlayer && playerPrefab == null)
            {
                Debug.LogError("The PlayerPrefab is empty on the NetworkManager. Please setup a PlayerPrefab object.");
                return;
            }

            if (autoCreatePlayer && playerPrefab.GetComponent<NetworkIdentity>() == null)
            {
                Debug.LogError("The PlayerPrefab does not have a NetworkIdentity. Please add a NetworkIdentity to the player prefab.");
                return;
            }

            if (conn.identity != null)
            {
                Debug.LogError("There is already a player for this connection.");
                return;
            }

            OnServerAddPlayer(conn);
        }

        void OnServerRemovePlayerMessageInternal(NetworkConnection conn, RemovePlayerMessage msg)
        {
            if (LogFilter.Debug) Debug.Log("NetworkManager.OnServerRemovePlayerMessageInternal");

            if (conn.identity != null)
            {
                OnServerRemovePlayer(conn, conn.identity);
                conn.identity = null;
            }
        }

        void OnServerErrorInternal(NetworkConnection conn, ErrorMessage msg)
        {
            if (LogFilter.Debug) Debug.Log("NetworkManager.OnServerErrorInternal");
            OnServerError(conn, msg.value);
        }

        #endregion

        #region Client Internal Message Handlers

        void OnClientConnectInternal(NetworkConnectionToServer conn, ConnectMessage message)
        {
            if (LogFilter.Debug) Debug.Log("NetworkManager.OnClientConnectInternal");

            if (authenticator != null)
            {
                // we have an authenticator - let it handle authentication
                authenticator.OnClientAuthenticateInternal(conn);
            }
            else
            {
                // authenticate immediately
                OnClientAuthenticated(conn);
            }
        }

        // called after successful authentication
        void OnClientAuthenticated(NetworkConnection conn)
        {
            if (LogFilter.Debug) Debug.Log("NetworkManager.OnClientAuthenticated");

            // set connection to authenticated
            conn.isAuthenticated = true;

            // proceed with the login handshake by calling OnClientConnect
            string loadedSceneName = SceneManager.GetActiveScene().name;
            if (string.IsNullOrEmpty(onlineScene) || onlineScene == offlineScene || loadedSceneName == onlineScene)
            {
                clientLoadedScene = false;
                OnClientConnect(conn);
            }
            else
            {
                // will wait for scene id to come from the server.
                clientLoadedScene = true;
                clientReadyConnection = conn;
            }
        }

        void OnClientDisconnectInternal(NetworkConnection conn, DisconnectMessage msg)
        {
            if (LogFilter.Debug) Debug.Log("NetworkManager.OnClientDisconnectInternal");
            OnClientDisconnect(conn);
        }

        void OnClientNotReadyMessageInternal(NetworkConnection conn, NotReadyMessage msg)
        {
            if (LogFilter.Debug) Debug.Log("NetworkManager.OnClientNotReadyMessageInternal");

            ClientScene.ready = false;
            OnClientNotReady(conn);

            // NOTE: clientReadyConnection is not set here! don't want OnClientConnect to be invoked again after scene changes.
        }

        void OnClientErrorInternal(NetworkConnection conn, ErrorMessage msg)
        {
            if (LogFilter.Debug) Debug.Log("NetworkManager:OnClientErrorInternal");
            OnClientError(conn, msg.value);
        }

        void OnClientSceneInternal(NetworkConnection conn, SceneMessage msg)
        {
            if (LogFilter.Debug) Debug.Log("NetworkManager.OnClientSceneInternal");

            if (client.isConnected && !server.active)
            {
                ClientChangeScene(msg.sceneName, msg.sceneOperation, msg.customHandling);
            }
        }

        #endregion

        #region Server System Callbacks

        /// <summary>
        /// Called on the server when a new client connects.
        /// <para>Unity calls this on the Server when a Client connects to the Server. Use an override to tell the NetworkManager what to do when a client connects to the server.</para>
        /// </summary>
        /// <param name="conn">Connection from client.</param>
        public virtual void OnServerConnect(NetworkConnection conn) { }

        /// <summary>
        /// Called on the server when a client disconnects.
        /// <para>This is called on the Server when a Client disconnects from the Server. Use an override to decide what should happen when a disconnection is detected.</para>
        /// </summary>
        /// <param name="conn">Connection from client.</param>
        public virtual void OnServerDisconnect(NetworkConnection conn)
        {
            server.DestroyPlayerForConnection(conn);
            if (LogFilter.Debug) Debug.Log("OnServerDisconnect: Client disconnected.");
        }

        /// <summary>
        /// Called on the server when a client is ready.
        /// <para>The default implementation of this function calls NetworkServer.SetClientReady() to continue the network setup process.</para>
        /// </summary>
        /// <param name="conn">Connection from client.</param>
        public virtual void OnServerReady(NetworkConnection conn)
        {
            if (conn.identity == null)
            {
                // this is now allowed (was not for a while)
                if (LogFilter.Debug) Debug.Log("Ready with no player object");
            }
<<<<<<< HEAD
            server.SetClientReady(conn);
=======
            NetworkServer.SetClientReady(conn);
        }

        // Deprecated 10/02/2019
        /// <summary>
        /// Obsolete: Override <see cref="OnServerAddPlayer(NetworkConnection)"/> instead.
        /// <para>See <a href="../Guides/GameObjects/SpawnPlayerCustom.md">Custom Players</a> for details.</para>
        /// </summary>
        [EditorBrowsable(EditorBrowsableState.Never), Obsolete("Override OnServerAddPlayer(NetworkConnection conn) instead. See https://mirror-networking.com/docs/Guides/GameObjects/SpawnPlayerCustom.html for details.")]
        public virtual void OnServerAddPlayer(NetworkConnection conn, AddPlayerMessage extraMessage)
        {
            OnServerAddPlayer(conn);
>>>>>>> 906fd238
        }

        /// <summary>
        /// Called on the server when a client adds a new player with ClientScene.AddPlayer.
        /// <para>The default implementation for this function creates a new player object from the playerPrefab.</para>
        /// </summary>
        /// <param name="conn">Connection from client.</param>
        public virtual void OnServerAddPlayer(NetworkConnection conn)
        {
            Transform startPos = GetStartPosition();
            GameObject player = startPos != null
                ? Instantiate(playerPrefab, startPos.position, startPos.rotation)
                : Instantiate(playerPrefab);

            server.AddPlayerForConnection(conn, player);
        }

        /// <summary>
        /// This finds a spawn position based on NetworkStartPosition objects in the scene.
        /// <para>This is used by the default implementation of OnServerAddPlayer.</para>
        /// </summary>
        /// <returns>Returns the transform to spawn a player at, or null.</returns>
        public Transform GetStartPosition()
        {
            // first remove any dead transforms
            startPositions.RemoveAll(t => t == null);

            if (startPositions.Count == 0)
                return null;

            if (playerSpawnMethod == PlayerSpawnMethod.Random)
            {
                return startPositions[UnityEngine.Random.Range(0, startPositions.Count)];
            }
            else
            {
                Transform startPosition = startPositions[startPositionIndex];
                startPositionIndex = (startPositionIndex + 1) % startPositions.Count;
                return startPosition;
            }
        }

        /// <summary>
        /// Called on the server when a client removes a player.
        /// <para>The default implementation of this function destroys the corresponding player object.</para>
        /// </summary>
        /// <param name="conn">The connection to remove the player from.</param>
        /// <param name="player">The player identity to remove.</param>
        public virtual void OnServerRemovePlayer(NetworkConnection conn, NetworkIdentity player)
        {
            if (player.gameObject != null)
            {
                server.Destroy(player.gameObject);
            }
        }

        /// <summary>
        /// Called on the server when a network error occurs for a client connection.
        /// </summary>
        /// <param name="conn">Connection from client.</param>
        /// <param name="errorCode">Error code.</param>
        public virtual void OnServerError(NetworkConnection conn, int errorCode) { }

        /// <summary>
        /// Called from ServerChangeScene immediately before SceneManager.LoadSceneAsync is executed
        /// <para>This allows server to do work / cleanup / prep before the scene changes.</para>
        /// </summary>
        /// <param name="newSceneName">Name of the scene that's about to be loaded</param>
        public virtual void OnServerChangeScene(string newSceneName) { }

        /// <summary>
        /// Called on the server when a scene is completed loaded, when the scene load was initiated by the server with ServerChangeScene().
        /// </summary>
        /// <param name="sceneName">The name of the new scene.</param>
        public virtual void OnServerSceneChanged(string sceneName) { }

        #endregion

        #region Client System Callbacks

        /// <summary>
        /// Called on the client when connected to a server.
        /// <para>The default implementation of this function sets the client as ready and adds a player. Override the function to dictate what happens when the client connects.</para>
        /// </summary>
        /// <param name="conn">Connection to the server.</param>
        public virtual void OnClientConnect(NetworkConnection conn)
        {
            // OnClientConnect by default calls AddPlayer but it should not do
            // that when we have online/offline scenes. so we need the
            // clientLoadedScene flag to prevent it.
            if (!clientLoadedScene)
            {
                ClientScene.server = server;
                ClientScene.client = client;

                // Ready/AddPlayer is usually triggered by a scene load completing. if no scene was loaded, then Ready/AddPlayer it here instead.
                if (!ClientScene.ready) ClientScene.Ready(conn);
                if (autoCreatePlayer)
                {
                    ClientScene.AddPlayer();
                }
            }
        }

        /// <summary>
        /// Called on clients when disconnected from a server.
        /// <para>This is called on the client when it disconnects from the server. Override this function to decide what happens when the client disconnects.</para>
        /// </summary>
        /// <param name="conn">Connection to the server.</param>
        public virtual void OnClientDisconnect(NetworkConnection conn)
        {
            StopClient();
        }

        /// <summary>
        /// Called on clients when a network error occurs.
        /// </summary>
        /// <param name="conn">Connection to a server.</param>
        /// <param name="errorCode">Error code.</param>
        public virtual void OnClientError(NetworkConnection conn, int errorCode) { }

        /// <summary>
        /// Called on clients when a servers tells the client it is no longer ready.
        /// <para>This is commonly used when switching scenes.</para>
        /// </summary>
        /// <param name="conn">Connection to the server.</param>
        public virtual void OnClientNotReady(NetworkConnection conn) { }

        // Deprecated 09/17/2019
        /// <summary>
<<<<<<< HEAD
=======
        /// Obsolete: Use <see cref="OnClientChangeScene(string, SceneOperation, bool)"/> instead.).
        /// </summary>
        [EditorBrowsable(EditorBrowsableState.Never), Obsolete("Override OnClientChangeScene(string newSceneName, SceneOperation sceneOperation, bool customHandling) instead")]
        public virtual void OnClientChangeScene(string newSceneName)
        {
            OnClientChangeScene(newSceneName, SceneOperation.Normal, false);
        }

        // Deprecated 12/22/2019
        /// <summary>
        /// Obsolete: Use <see cref="OnClientChangeScene(string, SceneOperation, bool)"/> instead.).
        /// </summary>
        [EditorBrowsable(EditorBrowsableState.Never), Obsolete("Override OnClientChangeScene(string newSceneName, SceneOperation sceneOperation, bool customHandling) instead")]
        public virtual void OnClientChangeScene(string newSceneName, SceneOperation sceneOperation)
        {
            OnClientChangeScene(newSceneName, sceneOperation, false);
        }

        /// <summary>
>>>>>>> 906fd238
        /// Called from ClientChangeScene immediately before SceneManager.LoadSceneAsync is executed
        /// <para>This allows client to do work / cleanup / prep before the scene changes.</para>
        /// </summary>
        /// <param name="newSceneName">Name of the scene that's about to be loaded</param>
        /// <param name="sceneOperation">Scene operation that's about to happen</param>
        /// <param name="customHandling">true to indicate that scene loading will be handled through overrides</param>
        public virtual void OnClientChangeScene(string newSceneName, SceneOperation sceneOperation, bool customHandling) { }

        /// <summary>
        /// Called on clients when a scene has completed loaded, when the scene load was initiated by the server.
        /// <para>Scene changes can cause player objects to be destroyed. The default implementation of OnClientSceneChanged in the NetworkManager is to add a player object for the connection if no player object exists.</para>
        /// </summary>
        /// <param name="conn">The network connection that the scene change message arrived on.</param>
        public virtual void OnClientSceneChanged(NetworkConnection conn)
        {
            // always become ready.
            if (!ClientScene.ready) ClientScene.Ready(conn);

            // Only call AddPlayer for normal scene changes, not additive load/unload
            if (clientSceneOperation == SceneOperation.Normal && autoCreatePlayer && ClientScene.localPlayer == null)
            {
                // add player if existing one is null
                ClientScene.AddPlayer();
            }
        }

        #endregion

        #region Start & Stop callbacks

        // Since there are multiple versions of StartServer, StartClient and StartHost, to reliably customize
        // their functionality, users would need override all the versions. Instead these callbacks are invoked
        // from all versions, so users only need to implement this one case.

        /// <summary>
        /// This is invoked when a host is started.
        /// <para>StartHost has multiple signatures, but they all cause this hook to be called.</para>
        /// </summary>
        public virtual void OnStartHost() { }

        /// <summary>
        /// This is invoked when a server is started - including when a host is started.
        /// <para>StartServer has multiple signatures, but they all cause this hook to be called.</para>
        /// </summary>
        public virtual void OnStartServer() { }

        // Deprecated 03/25/2019
        /// <summary>
        /// This is invoked when the client is started.
        /// </summary>
        public virtual void OnStartClient() { }

        /// <summary>
        /// This is called when a server is stopped - including when a host is stopped.
        /// </summary>
        public virtual void OnStopServer() { }

        /// <summary>
        /// This is called when a client is stopped.
        /// </summary>
        public virtual void OnStopClient() { }

        /// <summary>
        /// This is called when a host is stopped.
        /// </summary>
        public virtual void OnStopHost() { }

        #endregion
    }
}<|MERGE_RESOLUTION|>--- conflicted
+++ resolved
@@ -151,30 +151,6 @@
 
         // Deprecated 03/27/2019
         /// <summary>
-<<<<<<< HEAD
-=======
-        /// Obsolete: Use <see cref="NetworkClient.isConnected"/> instead
-        /// </summary>
-        /// <returns>Returns True if NetworkClient.isConnected</returns>
-        [EditorBrowsable(EditorBrowsableState.Never), Obsolete("Use NetworkClient.isConnected instead")]
-        public bool IsClientConnected()
-        {
-            return NetworkClient.isConnected;
-        }
-
-        // Deprecated 04/09/2019
-        /// <summary>
-        /// Obsolete: Use <see cref="isHeadless"/> instead.
-        /// <para>This is a static property now. This method will be removed by summer 2019.</para>
-        /// </summary>
-        [EditorBrowsable(EditorBrowsableState.Never), Obsolete("Use isHeadless instead of IsHeadless()")]
-        public static bool IsHeadless()
-        {
-            return isHeadless;
-        }
-
-        /// <summary>
->>>>>>> 906fd238
         /// headless mode detection
         /// </summary>
         public static bool isHeadless => SystemInfo.graphicsDeviceType == GraphicsDeviceType.Null;
@@ -187,17 +163,6 @@
         //    during FinishLoadScene.
         public NetworkManagerMode mode { get; private set; }
 
-<<<<<<< HEAD
-=======
-        // Deprecated 03/25/2019
-        /// <summary>
-        /// Obsolete: Use <see cref="NetworkClient"/> directly
-        /// <para>For example, use <c>NetworkClient.Send(message)</c> instead of <c>NetworkManager.client.Send(message)</c></para>
-        /// </summary>
-        [EditorBrowsable(EditorBrowsableState.Never), Obsolete("Use NetworkClient directly, it will be made static soon. For example, use NetworkClient.Send(message) instead of NetworkManager.client.Send(message)")]
-        public NetworkClient client => NetworkClient.singleton;
-
->>>>>>> 906fd238
         #region Unity Callbacks
 
         /// <summary>
@@ -1277,22 +1242,7 @@
                 // this is now allowed (was not for a while)
                 if (LogFilter.Debug) Debug.Log("Ready with no player object");
             }
-<<<<<<< HEAD
             server.SetClientReady(conn);
-=======
-            NetworkServer.SetClientReady(conn);
-        }
-
-        // Deprecated 10/02/2019
-        /// <summary>
-        /// Obsolete: Override <see cref="OnServerAddPlayer(NetworkConnection)"/> instead.
-        /// <para>See <a href="../Guides/GameObjects/SpawnPlayerCustom.md">Custom Players</a> for details.</para>
-        /// </summary>
-        [EditorBrowsable(EditorBrowsableState.Never), Obsolete("Override OnServerAddPlayer(NetworkConnection conn) instead. See https://mirror-networking.com/docs/Guides/GameObjects/SpawnPlayerCustom.html for details.")]
-        public virtual void OnServerAddPlayer(NetworkConnection conn, AddPlayerMessage extraMessage)
-        {
-            OnServerAddPlayer(conn);
->>>>>>> 906fd238
         }
 
         /// <summary>
@@ -1423,28 +1373,6 @@
 
         // Deprecated 09/17/2019
         /// <summary>
-<<<<<<< HEAD
-=======
-        /// Obsolete: Use <see cref="OnClientChangeScene(string, SceneOperation, bool)"/> instead.).
-        /// </summary>
-        [EditorBrowsable(EditorBrowsableState.Never), Obsolete("Override OnClientChangeScene(string newSceneName, SceneOperation sceneOperation, bool customHandling) instead")]
-        public virtual void OnClientChangeScene(string newSceneName)
-        {
-            OnClientChangeScene(newSceneName, SceneOperation.Normal, false);
-        }
-
-        // Deprecated 12/22/2019
-        /// <summary>
-        /// Obsolete: Use <see cref="OnClientChangeScene(string, SceneOperation, bool)"/> instead.).
-        /// </summary>
-        [EditorBrowsable(EditorBrowsableState.Never), Obsolete("Override OnClientChangeScene(string newSceneName, SceneOperation sceneOperation, bool customHandling) instead")]
-        public virtual void OnClientChangeScene(string newSceneName, SceneOperation sceneOperation)
-        {
-            OnClientChangeScene(newSceneName, sceneOperation, false);
-        }
-
-        /// <summary>
->>>>>>> 906fd238
         /// Called from ClientChangeScene immediately before SceneManager.LoadSceneAsync is executed
         /// <para>This allows client to do work / cleanup / prep before the scene changes.</para>
         /// </summary>
