// this class processes SyncVars, Cmds, Rpcs, etc. of NetworkBehaviours
using System.Collections.Generic;
using Mono.CecilX;
using Mono.CecilX.Cil;

namespace Mirror.Weaver
{
    class NetworkBehaviourProcessor
    {
        readonly List<FieldDefinition> syncVars = new List<FieldDefinition>();
        readonly List<FieldDefinition> syncObjects = new List<FieldDefinition>();
        // <SyncVarField,NetIdField>
        readonly Dictionary<FieldDefinition, FieldDefinition> syncVarNetIds = new Dictionary<FieldDefinition, FieldDefinition>();
        readonly List<MethodDefinition> commands = new List<MethodDefinition>();
        readonly List<MethodDefinition> clientRpcs = new List<MethodDefinition>();
        readonly List<MethodDefinition> targetRpcs = new List<MethodDefinition>();
        readonly List<EventDefinition> eventRpcs = new List<EventDefinition>();
        readonly List<MethodDefinition> commandInvocationFuncs = new List<MethodDefinition>();
        readonly List<MethodDefinition> clientRpcInvocationFuncs = new List<MethodDefinition>();
        readonly List<MethodDefinition> targetRpcInvocationFuncs = new List<MethodDefinition>();
        readonly List<MethodDefinition> eventRpcInvocationFuncs = new List<MethodDefinition>();

        readonly TypeDefinition netBehaviourSubclass;

        public NetworkBehaviourProcessor(TypeDefinition td)
        {
            Weaver.DLog(td, "NetworkBehaviourProcessor");
            netBehaviourSubclass = td;
        }

        public void Process()
        {
            if (netBehaviourSubclass.HasGenericParameters)
            {
                Weaver.Error($"{netBehaviourSubclass} cannot have generic parameters");
                return;
            }
            Weaver.DLog(netBehaviourSubclass, "Process Start");
            MarkAsProcessed(netBehaviourSubclass);
            SyncVarProcessor.ProcessSyncVars(netBehaviourSubclass, syncVars, syncObjects, syncVarNetIds);

            ProcessMethods();

            SyncEventProcessor.ProcessEvents(netBehaviourSubclass, eventRpcs, eventRpcInvocationFuncs);
            if (Weaver.WeavingFailed)
            {
                return;
            }
            GenerateConstants();

            GenerateSerialization();
            if (Weaver.WeavingFailed)
            {
                return;
            }

            GenerateDeSerialization();
            Weaver.DLog(netBehaviourSubclass, "Process Done");
        }

        /*
        generates code like:
            if (!obj.netIdentity.client.active)
              Debug.LogError((object) "Command function CmdRespawn called on server.");

            which is used in InvokeCmd, InvokeRpc, etc.
        */
        public static void WriteClientActiveCheck(ILProcessor worker, string mdName, Instruction label, string errString)
        {
            // client active check
            worker.Append(worker.Create(OpCodes.Ldarg_0));
            worker.Append(worker.Create(OpCodes.Call, Weaver.NetworkBehaviourGetIdentity));
            worker.Append(worker.Create(OpCodes.Call, Weaver.NetworkIdentityGetClient));
            worker.Append(worker.Create(OpCodes.Call, Weaver.NetworkClientGetActive));
            worker.Append(worker.Create(OpCodes.Brtrue, label));

            worker.Append(worker.Create(OpCodes.Ldstr, errString + " " + mdName + " called on server."));
            worker.Append(worker.Create(OpCodes.Call, Weaver.logErrorReference));
            worker.Append(worker.Create(OpCodes.Ret));
            worker.Append(label);
        }
        /*
        generates code like:
            if (!obj.netIdentity.server.active)
              Debug.LogError((object) "Command CmdMsgWhisper called on client.");
        */
        public static void WriteServerActiveCheck(ILProcessor worker, string mdName, Instruction label, string errString)
        {
            // server active check
            worker.Append(worker.Create(OpCodes.Ldarg_0));
            worker.Append(worker.Create(OpCodes.Call, Weaver.NetworkBehaviourGetIdentity));
            worker.Append(worker.Create(OpCodes.Call, Weaver.NetworkIdentityGetServer));
            worker.Append(worker.Create(OpCodes.Call, Weaver.NetworkServerGetActive));
            worker.Append(worker.Create(OpCodes.Brtrue, label));

            worker.Append(worker.Create(OpCodes.Ldstr, errString + " " + mdName + " called on client."));
            worker.Append(worker.Create(OpCodes.Call, Weaver.logErrorReference));
            worker.Append(worker.Create(OpCodes.Ret));
            worker.Append(label);
        }

        public static void WriteSetupLocals(ILProcessor worker)
        {
            worker.Body.InitLocals = true;
            worker.Body.Variables.Add(new VariableDefinition(Weaver.PooledNetworkWriterType));
        }

        public static void WriteCreateWriter(ILProcessor worker)
        {
            // create writer
            worker.Append(worker.Create(OpCodes.Call, Weaver.GetPooledWriterReference));
            worker.Append(worker.Create(OpCodes.Stloc_0));
        }

        public static void WriteRecycleWriter(ILProcessor worker)
        {
            // NetworkWriterPool.Recycle(writer);
            worker.Append(worker.Create(OpCodes.Ldloc_0));
            worker.Append(worker.Create(OpCodes.Call, Weaver.RecycleWriterReference));
        }

        public static bool WriteArguments(ILProcessor worker, MethodDefinition md, bool skipFirst)
        {
            // write each argument
            short argNum = 1;
            foreach (ParameterDefinition pd in md.Parameters)
            {
                if (argNum == 1 && skipFirst)
                {
                    argNum += 1;
                    continue;
                }

                MethodReference writeFunc = Writers.GetWriteFunc(pd.ParameterType);
                if (writeFunc == null)
                {
                    Weaver.Error($"{md} has invalid parameter {pd}");
                    return false;
                }
                // use built-in writer func on writer object
                worker.Append(worker.Create(OpCodes.Ldloc_0));         // writer object
                worker.Append(worker.Create(OpCodes.Ldarg, argNum));   // argument
                // call writer func on writer object
                worker.Append(worker.Create(OpCodes.Call, writeFunc));
                argNum += 1;
            }
            return true;
        }

        #region mark / check type as processed
        public const string ProcessedFunctionName = "MirrorProcessed";

        // by adding an empty MirrorProcessed() function
        public static bool WasProcessed(TypeDefinition td)
        {
            return td.GetMethod(ProcessedFunctionName) != null;
        }

        public static void MarkAsProcessed(TypeDefinition td)
        {
            if (!WasProcessed(td))
            {
                var versionMethod = new MethodDefinition(ProcessedFunctionName, MethodAttributes.Private, Weaver.voidType);
                ILProcessor worker = versionMethod.Body.GetILProcessor();
                worker.Append(worker.Create(OpCodes.Ret));
                td.Methods.Add(versionMethod);
            }
        }
        #endregion

        void GenerateConstants()
        {
            if (commands.Count == 0 && clientRpcs.Count == 0 && targetRpcs.Count == 0 && eventRpcs.Count == 0 && syncObjects.Count == 0)
                return;

            Weaver.DLog(netBehaviourSubclass, "  GenerateConstants ");

            // find static constructor
            MethodDefinition cctor = netBehaviourSubclass.GetMethod(".cctor");
            bool cctorFound = cctor != null;
            if (cctor != null)
            {
                // remove the return opcode from end of function. will add our own later.
                if (cctor.Body.Instructions.Count != 0)
                {
                    Instruction retInstr = cctor.Body.Instructions[cctor.Body.Instructions.Count - 1];
                    if (retInstr.OpCode == OpCodes.Ret)
                    {
                        cctor.Body.Instructions.RemoveAt(cctor.Body.Instructions.Count - 1);
                    }
                    else
                    {
                        Weaver.Error($"{netBehaviourSubclass} has invalid class constructor");
                        return;
                    }
                }
            }
            else
            {
                // make one!
                cctor = new MethodDefinition(".cctor", MethodAttributes.Private |
                        MethodAttributes.HideBySig |
                        MethodAttributes.SpecialName |
                        MethodAttributes.RTSpecialName |
                        MethodAttributes.Static,
                        Weaver.voidType);
            }

            // find instance constructor
            MethodDefinition ctor = netBehaviourSubclass.GetMethod(".ctor");

            if (ctor == null)
            {
                Weaver.Error($"{netBehaviourSubclass} has invalid constructor");
                return;
            }

            Instruction ret = ctor.Body.Instructions[ctor.Body.Instructions.Count - 1];
            if (ret.OpCode == OpCodes.Ret)
            {
                ctor.Body.Instructions.RemoveAt(ctor.Body.Instructions.Count - 1);
            }
            else
            {
                Weaver.Error($"{netBehaviourSubclass} has invalid constructor");
                return;
            }

            ILProcessor ctorWorker = ctor.Body.GetILProcessor();
            ILProcessor cctorWorker = cctor.Body.GetILProcessor();

            for (int i = 0; i < commands.Count; ++i)
            {
                GenerateRegisterCommandDelegate(cctorWorker, Weaver.registerCommandDelegateReference, commandInvocationFuncs[i], commands[i].Name);
            }

            for (int i = 0; i < clientRpcs.Count; ++i)
            {
                GenerateRegisterCommandDelegate(cctorWorker, Weaver.registerRpcDelegateReference, clientRpcInvocationFuncs[i], clientRpcs[i].Name);
            }

            for (int i = 0; i < targetRpcs.Count; ++i)
            {
                GenerateRegisterCommandDelegate(cctorWorker, Weaver.registerRpcDelegateReference, targetRpcInvocationFuncs[i], targetRpcs[i].Name);
            }

            for (int i = 0; i < eventRpcs.Count; ++i)
            {
                GenerateRegisterCommandDelegate(cctorWorker, Weaver.registerEventDelegateReference, eventRpcInvocationFuncs[i], eventRpcs[i].Name);
            }

            foreach (FieldDefinition fd in syncObjects)
            {
                SyncObjectInitializer.GenerateSyncObjectInitializer(ctorWorker, fd);
            }

            cctorWorker.Append(cctorWorker.Create(OpCodes.Ret));
            if (!cctorFound)
            {
                netBehaviourSubclass.Methods.Add(cctor);
            }

            // finish ctor
            ctorWorker.Append(ctorWorker.Create(OpCodes.Ret));

            // in case class had no cctor, it might have BeforeFieldInit, so injected cctor would be called too late
            netBehaviourSubclass.Attributes &= ~TypeAttributes.BeforeFieldInit;
        }

        /*
            // This generates code like:
            NetworkBehaviour.RegisterCommandDelegate(base.GetType(), "CmdThrust", new NetworkBehaviour.CmdDelegate(ShipControl.InvokeCmdCmdThrust));
        */
        void GenerateRegisterCommandDelegate(ILProcessor awakeWorker, MethodReference registerMethod, MethodDefinition func, string cmdName)
        {
            awakeWorker.Append(awakeWorker.Create(OpCodes.Ldtoken, netBehaviourSubclass));
            awakeWorker.Append(awakeWorker.Create(OpCodes.Call, Weaver.getTypeFromHandleReference));
            awakeWorker.Append(awakeWorker.Create(OpCodes.Ldstr, cmdName));
            awakeWorker.Append(awakeWorker.Create(OpCodes.Ldnull));
            awakeWorker.Append(awakeWorker.Create(OpCodes.Ldftn, func));

            awakeWorker.Append(awakeWorker.Create(OpCodes.Newobj, Weaver.CmdDelegateConstructor));
            awakeWorker.Append(awakeWorker.Create(OpCodes.Call, registerMethod));
        }

        void GenerateSerialization()
        {
            Weaver.DLog(netBehaviourSubclass, "  GenerateSerialization");

            const string SerializeMethodName = "SerializeSyncVars";
            if (netBehaviourSubclass.GetMethod(SerializeMethodName) != null)
                return;

            if (syncVars.Count == 0)
            {
                // no synvars,  no need for custom OnSerialize
                return;
            }

<<<<<<< HEAD
            var serialize = new MethodDefinition("OnSerialize",
=======
            MethodDefinition serialize = new MethodDefinition(SerializeMethodName,
>>>>>>> 4b0d2b2c
                    MethodAttributes.Public | MethodAttributes.Virtual | MethodAttributes.HideBySig,
                    Weaver.boolType);

            serialize.Parameters.Add(new ParameterDefinition("writer", ParameterAttributes.None, Weaver.CurrentAssembly.MainModule.ImportReference(Weaver.NetworkWriterType)));
            serialize.Parameters.Add(new ParameterDefinition("forceAll", ParameterAttributes.None, Weaver.boolType));
            ILProcessor serWorker = serialize.Body.GetILProcessor();

            serialize.Body.InitLocals = true;

            // loc_0,  this local variable is to determine if any variable was dirty
            var dirtyLocal = new VariableDefinition(Weaver.boolType);
            serialize.Body.Variables.Add(dirtyLocal);

            MethodReference baseSerialize = Resolvers.ResolveMethodInParents(netBehaviourSubclass.BaseType, Weaver.CurrentAssembly, SerializeMethodName);
            if (baseSerialize != null)
            {
                // base
                serWorker.Append(serWorker.Create(OpCodes.Ldarg_0));
                // writer
                serWorker.Append(serWorker.Create(OpCodes.Ldarg_1));
                // forceAll
                serWorker.Append(serWorker.Create(OpCodes.Ldarg_2));
                serWorker.Append(serWorker.Create(OpCodes.Call, baseSerialize));
                // set dirtyLocal to result of base.OnSerialize()
                serWorker.Append(serWorker.Create(OpCodes.Stloc_0));
            }

            // Generates: if (forceAll);
            Instruction initialStateLabel = serWorker.Create(OpCodes.Nop);
            // forceAll
            serWorker.Append(serWorker.Create(OpCodes.Ldarg_2));
            serWorker.Append(serWorker.Create(OpCodes.Brfalse, initialStateLabel));

            foreach (FieldDefinition syncVar in syncVars)
            {
                // Generates a writer call for each sync variable
                // writer
                serWorker.Append(serWorker.Create(OpCodes.Ldarg_1));
                // this
                serWorker.Append(serWorker.Create(OpCodes.Ldarg_0));
                serWorker.Append(serWorker.Create(OpCodes.Ldfld, syncVar));
                MethodReference writeFunc = Writers.GetWriteFunc(syncVar.FieldType);
                if (writeFunc != null)
                {
                    serWorker.Append(serWorker.Create(OpCodes.Call, writeFunc));
                }
                else
                {
                    Weaver.Error($"{syncVar} has unsupported type. Use a supported Mirror type instead");
                    return;
                }
            }

            // always return true if forceAll

            // Generates: return true
            serWorker.Append(serWorker.Create(OpCodes.Ldc_I4_1));
            serWorker.Append(serWorker.Create(OpCodes.Ret));

            // Generates: end if (forceAll);
            serWorker.Append(initialStateLabel);

            // write dirty bits before the data fields
            // Generates: writer.WritePackedUInt64 (base.get_syncVarDirtyBits ());
            // writer
            serWorker.Append(serWorker.Create(OpCodes.Ldarg_1));
            // base
            serWorker.Append(serWorker.Create(OpCodes.Ldarg_0));
            serWorker.Append(serWorker.Create(OpCodes.Call, Weaver.NetworkBehaviourDirtyBitsReference));
            serWorker.Append(serWorker.Create(OpCodes.Call, Writers.GetWriteFunc(Weaver.uint64Type)));

            // generate a writer call for any dirty variable in this class

            // start at number of syncvars in parent
            int dirtyBit = Weaver.GetSyncVarStart(netBehaviourSubclass.BaseType.FullName);
            foreach (FieldDefinition syncVar in syncVars)
            {
                Instruction varLabel = serWorker.Create(OpCodes.Nop);

                // Generates: if ((base.get_syncVarDirtyBits() & 1uL) != 0uL)
                // base
                serWorker.Append(serWorker.Create(OpCodes.Ldarg_0));
                serWorker.Append(serWorker.Create(OpCodes.Call, Weaver.NetworkBehaviourDirtyBitsReference));
                // 8 bytes = long
                serWorker.Append(serWorker.Create(OpCodes.Ldc_I8, 1L << dirtyBit));
                serWorker.Append(serWorker.Create(OpCodes.And));
                serWorker.Append(serWorker.Create(OpCodes.Brfalse, varLabel));

                // Generates a call to the writer for that field
                // writer
                serWorker.Append(serWorker.Create(OpCodes.Ldarg_1));
                // base
                serWorker.Append(serWorker.Create(OpCodes.Ldarg_0));
                serWorker.Append(serWorker.Create(OpCodes.Ldfld, syncVar));

                MethodReference writeFunc = Writers.GetWriteFunc(syncVar.FieldType);
                if (writeFunc != null)
                {
                    serWorker.Append(serWorker.Create(OpCodes.Call, writeFunc));
                }
                else
                {
                    Weaver.Error($"{syncVar} has unsupported type. Use a supported Mirror type instead");
                    return;
                }

                // something was dirty
                serWorker.Append(serWorker.Create(OpCodes.Ldc_I4_1));
                // set dirtyLocal to true
                serWorker.Append(serWorker.Create(OpCodes.Stloc_0));

                serWorker.Append(varLabel);
                dirtyBit += 1;
            }

            if (Weaver.GenerateLogErrors)
            {
                serWorker.Append(serWorker.Create(OpCodes.Ldstr, "Injected Serialize " + netBehaviourSubclass.Name));
                serWorker.Append(serWorker.Create(OpCodes.Call, Weaver.logErrorReference));
            }

            // generate: return dirtyLocal
            serWorker.Append(serWorker.Create(OpCodes.Ldloc_0));
            serWorker.Append(serWorker.Create(OpCodes.Ret));
            netBehaviourSubclass.Methods.Add(serialize);
        }

        void DeserializeField(FieldDefinition syncVar, ILProcessor serWorker, MethodDefinition deserialize)
        {
            // check for Hook function
            MethodDefinition hookMethod = SyncVarProcessor.GetHookMethod(netBehaviourSubclass, syncVar);

            // [SyncVar] GameObject/NetworkIdentity?
            /*
             Generates code like:
                uint oldNetId = ___qNetId;
                // returns GetSyncVarGameObject(___qNetId)
                GameObject oldSyncVar = syncvar.getter;
                ___qNetId = reader.ReadPackedUInt32();
                if (!SyncVarEqual(oldNetId, ref ___goNetId))
                {
                    // getter returns GetSyncVarGameObject(___qNetId)
                    OnSetQ(oldSyncVar, syncvar.getter);
                }
             */
            if (syncVar.FieldType.FullName == Weaver.gameObjectType.FullName ||
                syncVar.FieldType.FullName == Weaver.NetworkIdentityType.FullName)
            {
                // GameObject/NetworkIdentity SyncVar:
                //   OnSerialize sends writer.Write(go);
                //   OnDeserialize reads to __netId manually so we can use
                //     lookups in the getter (so it still works if objects
                //     move in and out of range repeatedly)
                FieldDefinition netIdField = syncVarNetIds[syncVar];

                // uint oldNetId = ___qNetId;
                var oldNetId = new VariableDefinition(Weaver.uint32Type);
                deserialize.Body.Variables.Add(oldNetId);
                serWorker.Append(serWorker.Create(OpCodes.Ldarg_0));
                serWorker.Append(serWorker.Create(OpCodes.Ldfld, netIdField));
                serWorker.Append(serWorker.Create(OpCodes.Stloc, oldNetId));

                // GameObject/NetworkIdentity oldSyncVar = syncvar.getter;
                var oldSyncVar = new VariableDefinition(syncVar.FieldType);
                deserialize.Body.Variables.Add(oldSyncVar);
                serWorker.Append(serWorker.Create(OpCodes.Ldarg_0));
                serWorker.Append(serWorker.Create(OpCodes.Ldfld, syncVar));
                serWorker.Append(serWorker.Create(OpCodes.Stloc, oldSyncVar));

                // read id and store in netId field BEFORE calling the hook
                // -> this makes way more sense. by definition, the hook is
                //    supposed to be called after it was changed. not before.
                // -> setting it BEFORE calling the hook fixes the following bug:
                //    https://github.com/vis2k/Mirror/issues/1151 in host mode
                //    where the value during the Hook call would call Cmds on
                //    the host server, and they would all happen and compare
                //    values BEFORE the hook even returned and hence BEFORE the
                //    actual value was even set.
                // put 'this.' onto stack for 'this.netId' below
                serWorker.Append(serWorker.Create(OpCodes.Ldarg_0));
                // reader. for 'reader.Read()' below
                serWorker.Append(serWorker.Create(OpCodes.Ldarg_1));
                // Read()
                serWorker.Append(serWorker.Create(OpCodes.Call, Readers.GetReadFunc(Weaver.uint32Type)));
                // netId
                serWorker.Append(serWorker.Create(OpCodes.Stfld, netIdField));

                if (hookMethod != null)
                {
                    // call Hook(this.GetSyncVarGameObject/NetworkIdentity(reader.ReadPackedUInt32()))
                    // because we send/receive the netID, not the GameObject/NetworkIdentity
                    // but only if SyncVar changed. otherwise a client would
                    // get hook calls for all initial values, even if they
                    // didn't change from the default values on the client.
                    // see also: https://github.com/vis2k/Mirror/issues/1278

                    // IMPORTANT: for GameObjects/NetworkIdentities we usually
                    //            use SyncVarGameObjectEqual to compare equality.
                    //            in this case however, we can just use
                    //            SyncVarEqual with the two uint netIds.
                    //            => this is easier weaver code because we don't
                    //               have to get the GameObject/NetworkIdentity
                    //               from the uint netId
                    //            => this is faster because we void one
                    //               GetComponent call for GameObjects to get
                    //               their NetworkIdentity when comparing.

                    // Generates: if (!SyncVarEqual);
                    Instruction syncVarEqualLabel = serWorker.Create(OpCodes.Nop);

                    // 'this.' for 'this.SyncVarEqual'
                    serWorker.Append(serWorker.Create(OpCodes.Ldarg_0));
                    // 'oldNetId'
                    serWorker.Append(serWorker.Create(OpCodes.Ldloc, oldNetId));
                    // 'ref this.__netId'
                    serWorker.Append(serWorker.Create(OpCodes.Ldarg_0));
                    serWorker.Append(serWorker.Create(OpCodes.Ldflda, netIdField));
                    // call the function
                    var syncVarEqualGm = new GenericInstanceMethod(Weaver.syncVarEqualReference);
                    syncVarEqualGm.GenericArguments.Add(netIdField.FieldType);
                    serWorker.Append(serWorker.Create(OpCodes.Call, syncVarEqualGm));
                    serWorker.Append(serWorker.Create(OpCodes.Brtrue, syncVarEqualLabel));

                    // call the hook
                    // this.
                    serWorker.Append(serWorker.Create(OpCodes.Ldarg_0));
                    // oldSyncVar GO/NI
                    serWorker.Append(serWorker.Create(OpCodes.Ldloc, oldSyncVar));
                    // this.
                    serWorker.Append(serWorker.Create(OpCodes.Ldarg_0));
                    // syncvar.get (finds current GO/NI from netId)
                    serWorker.Append(serWorker.Create(OpCodes.Ldfld, syncVar));
                    serWorker.Append(serWorker.Create(OpCodes.Callvirt, hookMethod));

                    // Generates: end if (!SyncVarEqual);
                    serWorker.Append(syncVarEqualLabel);
                }
            }
            // [SyncVar] int/float/struct/etc.?
            /*
             Generates code like:
                // for hook
                int oldValue = a;
                Networka = reader.ReadPackedInt32();
                if (!SyncVarEqual(oldValue, ref a))
                {
                    OnSetA(oldValue, Networka);
                }
             */
            else
            {
                MethodReference readFunc = Readers.GetReadFunc(syncVar.FieldType);
                if (readFunc == null)
                {
                    Weaver.Error($"{syncVar} has unsupported type. Use a supported Mirror type instead");
                    return;
                }

                // T oldValue = value;
                var oldValue = new VariableDefinition(syncVar.FieldType);
                deserialize.Body.Variables.Add(oldValue);
                serWorker.Append(serWorker.Create(OpCodes.Ldarg_0));
                serWorker.Append(serWorker.Create(OpCodes.Ldfld, syncVar));
                serWorker.Append(serWorker.Create(OpCodes.Stloc, oldValue));

                // read value and store in syncvar BEFORE calling the hook
                // -> this makes way more sense. by definition, the hook is
                //    supposed to be called after it was changed. not before.
                // -> setting it BEFORE calling the hook fixes the following bug:
                //    https://github.com/vis2k/Mirror/issues/1151 in host mode
                //    where the value during the Hook call would call Cmds on
                //    the host server, and they would all happen and compare
                //    values BEFORE the hook even returned and hence BEFORE the
                //    actual value was even set.
                // put 'this.' onto stack for 'this.syncvar' below
                serWorker.Append(serWorker.Create(OpCodes.Ldarg_0));
                // reader. for 'reader.Read()' below
                serWorker.Append(serWorker.Create(OpCodes.Ldarg_1));
                // reader.Read()
                serWorker.Append(serWorker.Create(OpCodes.Call, readFunc));
                // syncvar
                serWorker.Append(serWorker.Create(OpCodes.Stfld, syncVar));

                if (hookMethod != null)
                {
                    // call hook
                    // but only if SyncVar changed. otherwise a client would
                    // get hook calls for all initial values, even if they
                    // didn't change from the default values on the client.
                    // see also: https://github.com/vis2k/Mirror/issues/1278

                    // Generates: if (!SyncVarEqual);
                    Instruction syncVarEqualLabel = serWorker.Create(OpCodes.Nop);

                    // 'this.' for 'this.SyncVarEqual'
                    serWorker.Append(serWorker.Create(OpCodes.Ldarg_0));
                    // 'oldValue'
                    serWorker.Append(serWorker.Create(OpCodes.Ldloc, oldValue));
                    // 'ref this.syncVar'
                    serWorker.Append(serWorker.Create(OpCodes.Ldarg_0));
                    serWorker.Append(serWorker.Create(OpCodes.Ldflda, syncVar));
                    // call the function
                    var syncVarEqualGm = new GenericInstanceMethod(Weaver.syncVarEqualReference);
                    syncVarEqualGm.GenericArguments.Add(syncVar.FieldType);
                    serWorker.Append(serWorker.Create(OpCodes.Call, syncVarEqualGm));
                    serWorker.Append(serWorker.Create(OpCodes.Brtrue, syncVarEqualLabel));

                    // call the hook
                    // this.
                    serWorker.Append(serWorker.Create(OpCodes.Ldarg_0));
                    // oldvalue
                    serWorker.Append(serWorker.Create(OpCodes.Ldloc, oldValue));
                    // this.
                    serWorker.Append(serWorker.Create(OpCodes.Ldarg_0));
                    // syncvar.get
                    serWorker.Append(serWorker.Create(OpCodes.Ldfld, syncVar));
                    serWorker.Append(serWorker.Create(OpCodes.Callvirt, hookMethod));

                    // Generates: end if (!SyncVarEqual);
                    serWorker.Append(syncVarEqualLabel);
                }
            }
        }

        void GenerateDeSerialization()
        {
            Weaver.DLog(netBehaviourSubclass, "  GenerateDeSerialization");

            const string DeserializeMethodName = "DeserializeSyncVars";
            if (netBehaviourSubclass.GetMethod(DeserializeMethodName) != null)
                return;

            if (syncVars.Count == 0)
            {
                // no synvars,  no need for custom OnDeserialize
                return;
            }

<<<<<<< HEAD
            var serialize = new MethodDefinition("OnDeserialize",
=======
            MethodDefinition serialize = new MethodDefinition(DeserializeMethodName,
>>>>>>> 4b0d2b2c
                    MethodAttributes.Public | MethodAttributes.Virtual | MethodAttributes.HideBySig,
                    Weaver.voidType);

            serialize.Parameters.Add(new ParameterDefinition("reader", ParameterAttributes.None, Weaver.CurrentAssembly.MainModule.ImportReference(Weaver.NetworkReaderType)));
            serialize.Parameters.Add(new ParameterDefinition("initialState", ParameterAttributes.None, Weaver.boolType));
            ILProcessor serWorker = serialize.Body.GetILProcessor();
            // setup local for dirty bits
            serialize.Body.InitLocals = true;
            var dirtyBitsLocal = new VariableDefinition(Weaver.int64Type);
            serialize.Body.Variables.Add(dirtyBitsLocal);

            MethodReference baseDeserialize = Resolvers.ResolveMethodInParents(netBehaviourSubclass.BaseType, Weaver.CurrentAssembly, DeserializeMethodName);
            if (baseDeserialize != null)
            {
                // base
                serWorker.Append(serWorker.Create(OpCodes.Ldarg_0));
                // reader
                serWorker.Append(serWorker.Create(OpCodes.Ldarg_1));
                // initialState
                serWorker.Append(serWorker.Create(OpCodes.Ldarg_2));
                serWorker.Append(serWorker.Create(OpCodes.Call, baseDeserialize));
            }

            // Generates: if (initialState);
            Instruction initialStateLabel = serWorker.Create(OpCodes.Nop);

            serWorker.Append(serWorker.Create(OpCodes.Ldarg_2));
            serWorker.Append(serWorker.Create(OpCodes.Brfalse, initialStateLabel));

            foreach (FieldDefinition syncVar in syncVars)
            {
                DeserializeField(syncVar, serWorker, serialize);
            }

            serWorker.Append(serWorker.Create(OpCodes.Ret));

            // Generates: end if (initialState);
            serWorker.Append(initialStateLabel);

            // get dirty bits
            serWorker.Append(serWorker.Create(OpCodes.Ldarg_1));
            serWorker.Append(serWorker.Create(OpCodes.Call, Readers.GetReadFunc(Weaver.uint64Type)));
            serWorker.Append(serWorker.Create(OpCodes.Stloc_0));

            // conditionally read each syncvar
            // start at number of syncvars in parent
            int dirtyBit = Weaver.GetSyncVarStart(netBehaviourSubclass.BaseType.FullName);
            foreach (FieldDefinition syncVar in syncVars)
            {
                Instruction varLabel = serWorker.Create(OpCodes.Nop);

                // check if dirty bit is set
                serWorker.Append(serWorker.Create(OpCodes.Ldloc_0));
                serWorker.Append(serWorker.Create(OpCodes.Ldc_I8, 1L << dirtyBit));
                serWorker.Append(serWorker.Create(OpCodes.And));
                serWorker.Append(serWorker.Create(OpCodes.Brfalse, varLabel));

                DeserializeField(syncVar, serWorker, serialize);

                serWorker.Append(varLabel);
                dirtyBit += 1;
            }

            if (Weaver.GenerateLogErrors)
            {
                serWorker.Append(serWorker.Create(OpCodes.Ldstr, "Injected Deserialize " + netBehaviourSubclass.Name));
                serWorker.Append(serWorker.Create(OpCodes.Call, Weaver.logErrorReference));
            }

            serWorker.Append(serWorker.Create(OpCodes.Ret));
            netBehaviourSubclass.Methods.Add(serialize);
        }

        public static bool ProcessNetworkReaderParameters(MethodDefinition md, ILProcessor worker, bool skipFirst)
        {
            int count = 0;

            // read cmd args from NetworkReader
            foreach (ParameterDefinition arg in md.Parameters)
            {
                if (count++ == 0 && skipFirst)
                {
                    continue;
                }
                //?
                MethodReference readFunc = Readers.GetReadFunc(arg.ParameterType);

                if (readFunc != null)
                {
                    worker.Append(worker.Create(OpCodes.Ldarg_1));
                    worker.Append(worker.Create(OpCodes.Call, readFunc));

                    // conversion.. is this needed?
                    if (arg.ParameterType.FullName == Weaver.singleType.FullName)
                    {
                        worker.Append(worker.Create(OpCodes.Conv_R4));
                    }
                    else if (arg.ParameterType.FullName == Weaver.doubleType.FullName)
                    {
                        worker.Append(worker.Create(OpCodes.Conv_R8));
                    }
                }
                else
                {
                    Weaver.Error($"{md} has invalid parameter {arg}.  Unsupported type {arg.ParameterType},  use a supported Mirror type instead");
                    return false;
                }
            }
            return true;
        }

        public static void AddInvokeParameters(ICollection<ParameterDefinition> collection)
        {
            collection.Add(new ParameterDefinition("obj", ParameterAttributes.None, Weaver.NetworkBehaviourType2));
            collection.Add(new ParameterDefinition("reader", ParameterAttributes.None, Weaver.CurrentAssembly.MainModule.ImportReference(Weaver.NetworkReaderType)));
        }

        public static bool ProcessMethodsValidateFunction(MethodReference md)
        {
            if (md.ReturnType.FullName == Weaver.IEnumeratorType.FullName)
            {
                Weaver.Error($"{md} cannot be a coroutine");
                return false;
            }
            if (md.ReturnType.FullName != Weaver.voidType.FullName)
            {
                Weaver.Error($"{md} cannot return a value.  Make it void instead");
                return false;
            }
            if (md.HasGenericParameters)
            {
                Weaver.Error($"{md} cannot have generic parameters");
                return false;
            }
            return true;
        }

        public static bool ProcessMethodsValidateParameters(MethodReference md, CustomAttribute ca)
        {
            for (int i = 0; i < md.Parameters.Count; ++i)
            {
                ParameterDefinition p = md.Parameters[i];
                if (p.IsOut)
                {
                    Weaver.Error($"{md} cannot have out parameters");
                    return false;
                }
                if (p.IsOptional)
                {
                    Weaver.Error($"{md} cannot have optional parameters");
                    return false;
                }
                // TargetRPC is an exception to this rule and can have a NetworkConnection as first parameter
                if (p.ParameterType.FullName == Weaver.INetworkConnectionType.FullName &&
                    !(ca.AttributeType.FullName == Weaver.TargetRpcType.FullName && i == 0))
                {
                    Weaver.Error($"{md} has invalid parameer {p}. Cannot pass NeworkConnections");
                    return false;
                }
            }
            return true;
        }

        void ProcessMethods()
        {
            var names = new HashSet<string>();

            // copy the list of methods because we will be adding methods in the loop
            var methods = new List<MethodDefinition>(netBehaviourSubclass.Methods);
            // find command and RPC functions
            foreach (MethodDefinition md in methods)
            {
                foreach (CustomAttribute ca in md.CustomAttributes)
                {
                    if (ca.AttributeType.FullName == Weaver.CommandType.FullName)
                    {
                        ProcessCommand(names, md, ca);
                        break;
                    }

                    if (ca.AttributeType.FullName == Weaver.TargetRpcType.FullName)
                    {
                        ProcessTargetRpc(names, md, ca);
                        break;
                    }

                    if (ca.AttributeType.FullName == Weaver.ClientRpcType.FullName)
                    {
                        ProcessClientRpc(names, md, ca);
                        break;
                    }
                }
            }
        }

        void ProcessClientRpc(HashSet<string> names, MethodDefinition md, CustomAttribute ca)
        {
            if (!RpcProcessor.ProcessMethodsValidateRpc(md, ca))
            {
                return;
            }

            if (names.Contains(md.Name))
            {
                Weaver.Error("Duplicate ClientRpc name [" + netBehaviourSubclass.FullName + ":" + md.Name + "]");
                return;
            }
            names.Add(md.Name);
            clientRpcs.Add(md);

            MethodDefinition rpcCallFunc = RpcProcessor.ProcessRpcCall(netBehaviourSubclass, md, ca);

            MethodDefinition rpcFunc = RpcProcessor.ProcessRpcInvoke(netBehaviourSubclass, md, rpcCallFunc);
            if (rpcFunc != null)
            {
                clientRpcInvocationFuncs.Add(rpcFunc);
            }
        }

        void ProcessTargetRpc(HashSet<string> names, MethodDefinition md, CustomAttribute ca)
        {
            if (!TargetRpcProcessor.ProcessMethodsValidateTargetRpc(md, ca))
                return;

            if (names.Contains(md.Name))
            {
                Weaver.Error("Duplicate Target Rpc name [" + netBehaviourSubclass.FullName + ":" + md.Name + "]");
                return;
            }
            names.Add(md.Name);
            targetRpcs.Add(md);

            MethodDefinition rpcCallFunc = TargetRpcProcessor.ProcessTargetRpcCall(netBehaviourSubclass, md, ca);

            MethodDefinition rpcFunc = TargetRpcProcessor.ProcessTargetRpcInvoke(netBehaviourSubclass, md, rpcCallFunc);
            if (rpcFunc != null)
            {
                targetRpcInvocationFuncs.Add(rpcFunc);
            }
        }

        void ProcessCommand(HashSet<string> names, MethodDefinition md, CustomAttribute ca)
        {
            if (!CommandProcessor.ProcessMethodsValidateCommand(md, ca))
                return;

            if (names.Contains(md.Name))
            {
                Weaver.Error("Duplicate Command name [" + netBehaviourSubclass.FullName + ":" + md.Name + "]");
                return;
            }

            names.Add(md.Name);
            commands.Add(md);

            MethodDefinition cmdCallFunc = CommandProcessor.ProcessCommandCall(netBehaviourSubclass, md, ca);

            MethodDefinition cmdFunc = CommandProcessor.ProcessCommandInvoke(netBehaviourSubclass, md, cmdCallFunc);
            if (cmdFunc != null)
            {
                commandInvocationFuncs.Add(cmdFunc);
            }
        }
    }
}<|MERGE_RESOLUTION|>--- conflicted
+++ resolved
@@ -297,11 +297,7 @@
                 return;
             }
 
-<<<<<<< HEAD
-            var serialize = new MethodDefinition("OnSerialize",
-=======
-            MethodDefinition serialize = new MethodDefinition(SerializeMethodName,
->>>>>>> 4b0d2b2c
+            var serialize = new MethodDefinition(SerializeMethodName,
                     MethodAttributes.Public | MethodAttributes.Virtual | MethodAttributes.HideBySig,
                     Weaver.boolType);
 
@@ -640,11 +636,7 @@
                 return;
             }
 
-<<<<<<< HEAD
-            var serialize = new MethodDefinition("OnDeserialize",
-=======
-            MethodDefinition serialize = new MethodDefinition(DeserializeMethodName,
->>>>>>> 4b0d2b2c
+            var serialize = new MethodDefinition(DeserializeMethodName,
                     MethodAttributes.Public | MethodAttributes.Virtual | MethodAttributes.HideBySig,
                     Weaver.voidType);
 
