using System;
<<<<<<< HEAD
using System.Linq;
using Mono.Cecil;
=======
using Mono.CecilX;
>>>>>>> 21a3dc26

namespace Mirror.Weaver
{
    public static class Extensions
    {
        public static bool IsDerivedFrom(this TypeDefinition td, TypeReference baseClass)
        {
            if (!td.IsClass)
                return false;

            // are ANY parent classes of baseClass?
            TypeReference parent = td.BaseType;
            while (parent != null)
            {
                string parentName = parent.FullName;

                // strip generic parameters
                int index = parentName.IndexOf('<');
                if (index != -1)
                {
                    parentName = parentName.Substring(0, index);
                }

                if (parentName == baseClass.FullName)
                {
                    return true;
                }
                try
                {
                    parent = parent.Resolve().BaseType;
                }
                catch (AssemblyResolutionException)
                {
                    // this can happen for plugins.
                    //Console.WriteLine("AssemblyResolutionException: "+ ex.ToString());
                    break;
                }
            }
            return false;
        }

        public static TypeReference GetEnumUnderlyingType(this TypeDefinition td)
        {
            foreach (FieldDefinition field in td.Fields)
            {
                if (!field.IsStatic)
                    return field.FieldType;
            }
            throw new ArgumentException($"Invalid enum {td.FullName}");
        }

        public static bool ImplementsInterface(this TypeDefinition td, TypeReference baseInterface)
        {
            TypeDefinition typedef = td;
            while (typedef != null)
            {
                foreach (InterfaceImplementation iface in typedef.Interfaces)
                {
                    if (iface.InterfaceType.FullName == baseInterface.FullName)
                        return true;
                }

                try
                {
                    TypeReference parent = typedef.BaseType;
                    typedef = parent?.Resolve();
                }
                catch (AssemblyResolutionException)
                {
                    // this can happen for pluins.
                    //Console.WriteLine("AssemblyResolutionException: "+ ex.ToString());
                    break;
                }
            }

            return false;
        }

        public static bool IsArrayType(this TypeReference tr)
        {
            if ((tr.IsArray && ((ArrayType)tr).ElementType.IsArray) || // jagged array
                (tr.IsArray && ((ArrayType)tr).Rank > 1)) // multidimensional array
                return false;
            return true;
        }

        public static bool CanBeResolved(this TypeReference parent)
        {
            while (parent != null)
            {
                if (parent.Scope.Name == "Windows")
                {
                    return false;
                }

                if (parent.Scope.Name == "mscorlib")
                {
                    TypeDefinition resolved = parent.Resolve();
                    return resolved != null;
                }

                try
                {
                    parent = parent.Resolve().BaseType;
                }
                catch
                {
                    return false;
                }
            }
            return true;
        }

        public static bool HasAttributte(this ICustomAttributeProvider attributeProvider, string typeName )
        {
            return attributeProvider.CustomAttributes.Any(attr => attr.AttributeType.FullName == typeName);
        }
    }
}<|MERGE_RESOLUTION|>--- conflicted
+++ resolved
@@ -1,10 +1,6 @@
 using System;
-<<<<<<< HEAD
 using System.Linq;
-using Mono.Cecil;
-=======
 using Mono.CecilX;
->>>>>>> 21a3dc26
 
 namespace Mirror.Weaver
 {
